/*
 * Licensed to the Apache Software Foundation (ASF) under one or more
 * contributor license agreements.  See the NOTICE file distributed with
 * this work for additional information regarding copyright ownership.
 * The ASF licenses this file to You under the Apache License, Version 2.0
 * (the "License"); you may not use this file except in compliance with
 * the License.  You may obtain a copy of the License at
 *
 *     http://www.apache.org/licenses/LICENSE-2.0
 *
 * Unless required by applicable law or agreed to in writing, software
 * distributed under the License is distributed on an "AS IS" BASIS,
 * WITHOUT WARRANTIES OR CONDITIONS OF ANY KIND, either express or implied.
 * See the License for the specific language governing permissions and
 * limitations under the License.
 */
package org.apache.accumulo.test.replication;

import static java.nio.charset.StandardCharsets.UTF_8;

import java.net.URI;
import java.net.URISyntaxException;
import java.util.ArrayList;
import java.util.Arrays;
import java.util.EnumSet;
import java.util.HashSet;
import java.util.Iterator;
import java.util.List;
import java.util.Map;
import java.util.Map.Entry;
import java.util.NoSuchElementException;
import java.util.Set;
import java.util.concurrent.atomic.AtomicBoolean;

import org.apache.accumulo.core.Constants;
import org.apache.accumulo.core.client.AccumuloException;
import org.apache.accumulo.core.client.AccumuloSecurityException;
import org.apache.accumulo.core.client.BatchWriter;
import org.apache.accumulo.core.client.BatchWriterConfig;
import org.apache.accumulo.core.client.Connector;
import org.apache.accumulo.core.client.IteratorSetting;
import org.apache.accumulo.core.client.IteratorSetting.Column;
import org.apache.accumulo.core.client.Scanner;
import org.apache.accumulo.core.client.TableNotFoundException;
import org.apache.accumulo.core.client.TableOfflineException;
import org.apache.accumulo.core.client.ZooKeeperInstance;
import org.apache.accumulo.core.client.admin.TableOperations;
import org.apache.accumulo.core.conf.Property;
import org.apache.accumulo.core.data.Key;
import org.apache.accumulo.core.data.Mutation;
import org.apache.accumulo.core.data.Range;
import org.apache.accumulo.core.data.Value;
import org.apache.accumulo.core.data.impl.KeyExtent;
import org.apache.accumulo.core.iterators.IteratorUtil.IteratorScope;
import org.apache.accumulo.core.iterators.conf.ColumnSet;
import org.apache.accumulo.core.metadata.MetadataTable;
import org.apache.accumulo.core.metadata.schema.MetadataSchema;
import org.apache.accumulo.core.metadata.schema.MetadataSchema.ReplicationSection;
import org.apache.accumulo.core.metadata.schema.MetadataSchema.TabletsSection;
import org.apache.accumulo.core.metadata.schema.MetadataSchema.TabletsSection.LogColumnFamily;
import org.apache.accumulo.core.protobuf.ProtobufUtil;
import org.apache.accumulo.core.replication.ReplicationSchema.StatusSection;
import org.apache.accumulo.core.replication.ReplicationSchema.WorkSection;
import org.apache.accumulo.core.replication.ReplicationTable;
import org.apache.accumulo.core.replication.ReplicationTarget;
import org.apache.accumulo.core.security.Authorizations;
import org.apache.accumulo.core.security.TablePermission;
import org.apache.accumulo.core.tabletserver.log.LogEntry;
import org.apache.accumulo.core.util.AddressUtil;
import org.apache.accumulo.core.util.UtilWaitThread;
import org.apache.accumulo.core.zookeeper.ZooUtil;
import org.apache.accumulo.fate.zookeeper.ZooCache;
import org.apache.accumulo.fate.zookeeper.ZooCacheFactory;
import org.apache.accumulo.fate.zookeeper.ZooLock;
import org.apache.accumulo.gc.SimpleGarbageCollector;
import org.apache.accumulo.minicluster.ServerType;
import org.apache.accumulo.minicluster.impl.MiniAccumuloConfigImpl;
import org.apache.accumulo.server.master.state.TServerInstance;
import org.apache.accumulo.server.replication.ReplicaSystemFactory;
import org.apache.accumulo.server.replication.StatusCombiner;
import org.apache.accumulo.server.replication.StatusFormatter;
import org.apache.accumulo.server.replication.StatusUtil;
import org.apache.accumulo.server.replication.proto.Replication.Status;
import org.apache.accumulo.server.util.ReplicationTableUtil;
import org.apache.accumulo.test.functional.ConfigurableMacIT;
import org.apache.hadoop.conf.Configuration;
import org.apache.hadoop.fs.FileSystem;
import org.apache.hadoop.fs.Path;
import org.apache.hadoop.fs.RawLocalFileSystem;
import org.apache.hadoop.io.Text;
import org.junit.Assert;
import org.junit.Test;
import org.slf4j.Logger;
import org.slf4j.LoggerFactory;

import com.google.common.base.Function;
import com.google.common.base.Joiner;
import com.google.common.collect.HashMultimap;
import com.google.common.collect.Iterables;
import com.google.common.collect.Iterators;
import com.google.common.collect.Multimap;
import com.google.common.collect.Sets;
import com.google.protobuf.TextFormat;

/**
 * Replication tests which verify expected functionality using a single MAC instance. A MockReplicaSystem is used to "fake" the peer instance that we're
 * replicating to. This lets us test replication in a functional way without having to worry about two real systems.
 */
public class ReplicationIT extends ConfigurableMacIT {
  private static final Logger log = LoggerFactory.getLogger(ReplicationIT.class);

  @Override
  public int defaultTimeoutSeconds() {
    return 60 * 10;
  }

  @Override
  public void configure(MiniAccumuloConfigImpl cfg, Configuration hadoopCoreSite) {
    // Run the master replication loop run frequently
    cfg.setProperty(Property.INSTANCE_ZK_TIMEOUT, "10s");
    cfg.setProperty(Property.MASTER_REPLICATION_SCAN_INTERVAL, "1s");
    cfg.setProperty(Property.REPLICATION_WORK_ASSIGNMENT_SLEEP, "1s");
    cfg.setProperty(Property.TSERV_WALOG_MAX_SIZE, "1M");
    cfg.setProperty(Property.GC_CYCLE_START, "1s");
    cfg.setProperty(Property.GC_CYCLE_DELAY, "0");
    cfg.setProperty(Property.REPLICATION_NAME, "master");
    cfg.setProperty(Property.REPLICATION_WORK_PROCESSOR_DELAY, "1s");
    cfg.setProperty(Property.REPLICATION_WORK_PROCESSOR_PERIOD, "1s");
    cfg.setProperty(Property.TSERV_TOTAL_MUTATION_QUEUE_MAX, "1M");
    cfg.setProperty(Property.INSTANCE_ZK_TIMEOUT, "5s");
    cfg.setNumTservers(1);
    hadoopCoreSite.set("fs.file.impl", RawLocalFileSystem.class.getName());
  }

  private Multimap<String,String> getLogs(Connector conn) throws TableNotFoundException {
    // Map of server to tableId
    Multimap<TServerInstance,String> serverToTableID = HashMultimap.create();
    Scanner scanner = conn.createScanner(MetadataTable.NAME, Authorizations.EMPTY);
    scanner.setRange(MetadataSchema.TabletsSection.getRange());
    scanner.fetchColumnFamily(MetadataSchema.TabletsSection.CurrentLocationColumnFamily.NAME);
    for (Entry<Key,Value> entry : scanner) {
      TServerInstance key = new TServerInstance(entry.getValue(), entry.getKey().getColumnQualifier());
      byte[] tableId = KeyExtent.tableOfMetadataRow(entry.getKey().getRow());
      serverToTableID.put(key, new String(tableId, UTF_8));
    }
    // Map of logs to tableId
    Multimap<String,String> logs = HashMultimap.create();
    scanner = conn.createScanner(MetadataTable.NAME, Authorizations.EMPTY);
    scanner.setRange(MetadataSchema.CurrentLogsSection.getRange());
    for (Entry<Key,Value> entry : scanner) {
      if (Thread.interrupted()) {
        Thread.currentThread().interrupt();
        return logs;
      }
      Text path = new Text();
      MetadataSchema.CurrentLogsSection.getPath(entry.getKey(), path);
      Text session = new Text();
      Text hostPort = new Text();
      MetadataSchema.CurrentLogsSection.getTabletServer(entry.getKey(), hostPort, session);
      TServerInstance server = new TServerInstance(AddressUtil.parseAddress(hostPort.toString(), false), session.toString());
      for (String tableId : serverToTableID.get(server)) {
        logs.put(new Path(path.toString()).toString(), tableId);
      }
    }
    return logs;
  }

  private Multimap<String,String> getAllLogs(Connector conn) throws TableNotFoundException {
    Multimap<String,String> logs = getLogs(conn);
    try {
      Scanner scanner = conn.createScanner(ReplicationTable.NAME, Authorizations.EMPTY);
      StatusSection.limit(scanner);
      Text buff = new Text();
      for (Entry<Key,Value> entry : scanner) {
        if (Thread.interrupted()) {
          Thread.currentThread().interrupt();
          return logs;
        }

        StatusSection.getFile(entry.getKey(), buff);
        String file = buff.toString();
        StatusSection.getTableId(entry.getKey(), buff);
        String tableId = buff.toString();

        logs.put(file, tableId);
      }
    } catch (TableOfflineException e) {
      log.debug("Replication table isn't online yet");
    }
    return logs;
  }

  private void waitForGCLock(Connector conn) throws InterruptedException {
    // Check if the GC process has the lock before wasting our retry attempts
    ZooKeeperInstance zki = (ZooKeeperInstance) conn.getInstance();
    ZooCacheFactory zcf = new ZooCacheFactory();
    ZooCache zcache = zcf.getZooCache(zki.getZooKeepers(), zki.getZooKeepersSessionTimeOut());
    String zkPath = ZooUtil.getRoot(conn.getInstance()) + Constants.ZGC_LOCK;
    log.info("Looking for GC lock at {}", zkPath);
    byte[] data = ZooLock.getLockData(zcache, zkPath, null);
    while (null == data) {
      log.info("Waiting for GC ZooKeeper lock to be acquired");
      Thread.sleep(1000);
      data = ZooLock.getLockData(zcache, zkPath, null);
    }
  }

  @Test
  public void replicationTableCreated() throws AccumuloException, AccumuloSecurityException {
    Assert.assertTrue(getConnector().tableOperations().exists(ReplicationTable.NAME));
    Assert.assertEquals(ReplicationTable.ID, getConnector().tableOperations().tableIdMap().get(ReplicationTable.NAME));
  }

  @Test
  public void verifyReplicationTableConfig() throws AccumuloException, TableNotFoundException, AccumuloSecurityException {
    TableOperations tops = getConnector().tableOperations();
    Map<String,EnumSet<IteratorScope>> iterators = tops.listIterators(ReplicationTable.NAME);

    // verify combiners are only iterators (no versioning)
    Assert.assertEquals(1, iterators.size());

    // look for combiner
    Assert.assertTrue(iterators.containsKey(ReplicationTable.COMBINER_NAME));
    Assert.assertTrue(iterators.get(ReplicationTable.COMBINER_NAME).containsAll(EnumSet.allOf(IteratorScope.class)));
    for (IteratorScope scope : EnumSet.allOf(IteratorScope.class)) {
      IteratorSetting is = tops.getIteratorSetting(ReplicationTable.NAME, ReplicationTable.COMBINER_NAME, scope);
      Assert.assertEquals(30, is.getPriority());
      Assert.assertEquals(StatusCombiner.class.getName(), is.getIteratorClass());
      Assert.assertEquals(1, is.getOptions().size());
      Assert.assertTrue(is.getOptions().containsKey("columns"));
      String cols = is.getOptions().get("columns");
      Column statusSectionCol = new Column(StatusSection.NAME);
      Column workSectionCol = new Column(WorkSection.NAME);
      Assert.assertEquals(
          ColumnSet.encodeColumns(statusSectionCol.getColumnFamily(), statusSectionCol.getColumnQualifier()) + ","
              + ColumnSet.encodeColumns(workSectionCol.getColumnFamily(), workSectionCol.getColumnQualifier()), cols);
    }

    boolean foundLocalityGroups = false;
    boolean foundLocalityGroupDef1 = false;
    boolean foundLocalityGroupDef2 = false;
    boolean foundFormatter = false;
    Joiner j = Joiner.on(",");
    Function<Text,String> textToString = new Function<Text,String>() {
      @Override
      public String apply(Text text) {
        return text.toString();
      }
    };
    for (Entry<String,String> p : tops.getProperties(ReplicationTable.NAME)) {
      String key = p.getKey();
      String val = p.getValue();
      // STATUS_LG_NAME, STATUS_LG_COLFAMS, WORK_LG_NAME, WORK_LG_COLFAMS
      if (key.equals(Property.TABLE_FORMATTER_CLASS.getKey()) && val.equals(StatusFormatter.class.getName())) {
        // look for formatter
        foundFormatter = true;
      } else if (key.equals(Property.TABLE_LOCALITY_GROUPS.getKey()) && val.equals(j.join(ReplicationTable.LOCALITY_GROUPS.keySet()))) {
        // look for locality groups enabled
        foundLocalityGroups = true;
      } else if (key.startsWith(Property.TABLE_LOCALITY_GROUP_PREFIX.getKey())) {
        // look for locality group column family definitions
        if (key.equals(Property.TABLE_LOCALITY_GROUP_PREFIX.getKey() + ReplicationTable.STATUS_LG_NAME)
            && val.equals(j.join(Iterables.transform(ReplicationTable.STATUS_LG_COLFAMS, textToString)))) {
          foundLocalityGroupDef1 = true;
        } else if (key.equals(Property.TABLE_LOCALITY_GROUP_PREFIX.getKey() + ReplicationTable.WORK_LG_NAME)
            && val.equals(j.join(Iterables.transform(ReplicationTable.WORK_LG_COLFAMS, textToString)))) {
          foundLocalityGroupDef2 = true;
        }
      }
    }
    Assert.assertTrue(foundLocalityGroups);
    Assert.assertTrue(foundLocalityGroupDef1);
    Assert.assertTrue(foundLocalityGroupDef2);
    Assert.assertTrue(foundFormatter);
  }

  @Test
  public void correctRecordsCompleteFile() throws Exception {
    Connector conn = getConnector();
    String table = "table1";
    conn.tableOperations().create(table);
    // If we have more than one tserver, this is subject to a race condition.
    conn.tableOperations().setProperty(table, Property.TABLE_REPLICATION.getKey(), "true");

    BatchWriter bw = conn.createBatchWriter(table, new BatchWriterConfig());
    for (int i = 0; i < 10; i++) {
      Mutation m = new Mutation(Integer.toString(i));
      m.put(new byte[0], new byte[0], new byte[0]);
      bw.addMutation(m);
    }

    bw.close();

    // After writing data, we'll get a replication table online
    boolean online = ReplicationTable.isOnline(conn);
    int attempts = 10;
    do {
      if (!online) {
        UtilWaitThread.sleep(2000);
        online = ReplicationTable.isOnline(conn);
        attempts--;
      }
    } while (!online && attempts > 0);
    Assert.assertTrue("Replication table was not online", online);

    for (int i = 0; i < 5; i++) {
      if (conn.securityOperations().hasTablePermission("root", ReplicationTable.NAME, TablePermission.READ)) {
        break;
      }
      log.info("Could not read replication table, waiting and will retry");
      Thread.sleep(2000);
    }

    Assert.assertTrue("'root' user could not read the replication table",
        conn.securityOperations().hasTablePermission("root", ReplicationTable.NAME, TablePermission.READ));

    Set<String> replRows = Sets.newHashSet();
    Scanner scanner;
    attempts = 5;
    while (replRows.isEmpty() && attempts > 0) {
      scanner = ReplicationTable.getScanner(conn);
      StatusSection.limit(scanner);
      for (Entry<Key,Value> entry : scanner) {
        Key k = entry.getKey();

        String fileUri = k.getRow().toString();
        try {
          new URI(fileUri);
        } catch (URISyntaxException e) {
          Assert.fail("Expected a valid URI: " + fileUri);
        }

        replRows.add(fileUri);
      }
    }

    Set<String> wals = Sets.newHashSet();
    Scanner s;
    attempts = 5;
    while (wals.isEmpty() && attempts > 0) {
      s = conn.createScanner(MetadataTable.NAME, Authorizations.EMPTY);
      s.setRange(MetadataSchema.CurrentLogsSection.getRange());
      s.fetchColumnFamily(MetadataSchema.CurrentLogsSection.COLF);
      for (Entry<Key,Value> entry : s) {
        Text path = new Text();
        MetadataSchema.CurrentLogsSection.getPath(entry.getKey(), path);
        wals.add(new Path(path.toString()).toString());
      }
      attempts--;
    }

    // We only have one file that should need replication (no trace table)
    // We should find an entry in tablet and in the repl row
    Assert.assertEquals("Rows found: " + replRows, 1, replRows.size());

    // This should be the same set of WALs that we also are using
    Assert.assertEquals(replRows, wals);
  }

  @Test
  public void noRecordsWithoutReplication() throws Exception {
    Connector conn = getConnector();
    List<String> tables = new ArrayList<>();

    // replication shouldn't be online when we begin
    Assert.assertFalse(ReplicationTable.isOnline(conn));

    for (int i = 0; i < 5; i++) {
      String name = "table" + i;
      tables.add(name);
      conn.tableOperations().create(name);
    }

    // nor after we create some tables (that aren't being replicated)
    Assert.assertFalse(ReplicationTable.isOnline(conn));

    for (String table : tables) {
      writeSomeData(conn, table, 5, 5);
    }

    // After writing data, still no replication table
    Assert.assertFalse(ReplicationTable.isOnline(conn));

    for (String table : tables) {
      conn.tableOperations().compact(table, null, null, true, true);
    }

    // After compacting data, still no replication table
    Assert.assertFalse(ReplicationTable.isOnline(conn));

    for (String table : tables) {
      conn.tableOperations().delete(table);
    }

    // After deleting tables, still no replication table
    Assert.assertFalse(ReplicationTable.isOnline(conn));
  }

  @Test
  public void twoEntriesForTwoTables() throws Exception {
    Connector conn = getConnector();
    String table1 = "table1", table2 = "table2";

    // replication shouldn't exist when we begin
    Assert.assertFalse("Replication table already online at the beginning of the test", ReplicationTable.isOnline(conn));

    // Create two tables
    conn.tableOperations().create(table1);
    conn.tableOperations().create(table2);

    // Enable replication on table1
    conn.tableOperations().setProperty(table1, Property.TABLE_REPLICATION.getKey(), "true");

    // Despite having replication on, we shouldn't have any need to write a record to it (and bring it online)
    Assert.assertFalse(ReplicationTable.isOnline(conn));

    // Write some data to table1
    writeSomeData(conn, table1, 50, 50);

    // After the commit for these mutations finishes, we'll get a replication entry in accumulo.metadata for table1
    // Don't want to compact table1 as it ultimately cause the entry in accumulo.metadata to be removed before we can verify it's there

    // After writing data, we'll get a replication table online
    boolean online = ReplicationTable.isOnline(conn);
    int attempts = 10;
    do {
      if (!online) {
        UtilWaitThread.sleep(5000);
        online = ReplicationTable.isOnline(conn);
        attempts--;
      }
    } while (!online && attempts > 0);
    Assert.assertTrue("Replication table did not exist", online);

    Assert.assertTrue(ReplicationTable.isOnline(conn));
    conn.securityOperations().grantTablePermission("root", ReplicationTable.NAME, TablePermission.READ);

    // Verify that we found a single replication record that's for table1
    Scanner s = ReplicationTable.getScanner(conn);
    StatusSection.limit(s);
    Iterator<Entry<Key,Value>> iter = s.iterator();
    attempts = 5;
    while (attempts > 0) {
      if (!iter.hasNext()) {
        s.close();
        Thread.sleep(1000);
        s = ReplicationTable.getScanner(conn);
        iter = s.iterator();
        attempts--;
      } else {
        break;
      }
    }
    Assert.assertTrue(iter.hasNext());
    Entry<Key,Value> entry = iter.next();
    // We should at least find one status record for this table, we might find a second if another log was started from ingesting the data
    Assert.assertEquals("Expected to find replication entry for " + table1, conn.tableOperations().tableIdMap().get(table1), entry.getKey()
        .getColumnQualifier().toString());
    s.close();

    // Enable replication on table2
    conn.tableOperations().setProperty(table2, Property.TABLE_REPLICATION.getKey(), "true");

    // Write some data to table2
    writeSomeData(conn, table2, 50, 50);

    // After the commit on these mutations, we'll get a replication entry in accumulo.metadata for table2
    // Don't want to compact table2 as it ultimately cause the entry in accumulo.metadata to be removed before we can verify it's there

    // After writing data, we'll get a replication table online
    Assert.assertTrue(ReplicationTable.isOnline(conn));
    conn.securityOperations().grantTablePermission("root", ReplicationTable.NAME, TablePermission.READ);

    Set<String> tableIds = Sets.newHashSet(conn.tableOperations().tableIdMap().get(table1), conn.tableOperations().tableIdMap().get(table2));
    Set<String> tableIdsForMetadata = Sets.newHashSet(tableIds);

    // Wait to make sure the table permission propagate
    Thread.sleep(5000);

    s = conn.createScanner(MetadataTable.NAME, Authorizations.EMPTY);
    s.setRange(MetadataSchema.ReplicationSection.getRange());

    List<Entry<Key,Value>> records = new ArrayList<>();
    for (Entry<Key,Value> metadata : s) {
      records.add(metadata);
    }

    Assert.assertEquals("Expected to find 2 records, but actually found " + records, 2, records.size());

    for (Entry<Key,Value> metadata : records) {
      Assert.assertTrue("Expected record to be in metadata but wasn't " + metadata.getKey().toStringNoTruncate() + ", tableIds remaining "
          + tableIdsForMetadata, tableIdsForMetadata.remove(metadata.getKey().getColumnQualifier().toString()));
    }

    Assert.assertTrue("Expected that we had removed all metadata entries " + tableIdsForMetadata, tableIdsForMetadata.isEmpty());

    // Should be creating these records in replication table from metadata table every second
    Thread.sleep(5000);

    // Verify that we found two replication records: one for table1 and one for table2
    s = ReplicationTable.getScanner(conn);
    StatusSection.limit(s);
    iter = s.iterator();
    Assert.assertTrue("Found no records in replication table", iter.hasNext());
    entry = iter.next();
    Assert.assertTrue("Expected to find element in replication table", tableIds.remove(entry.getKey().getColumnQualifier().toString()));
    Assert.assertTrue("Expected to find two elements in replication table, only found one ", iter.hasNext());
    entry = iter.next();
    Assert.assertTrue("Expected to find element in replication table", tableIds.remove(entry.getKey().getColumnQualifier().toString()));
    Assert.assertFalse("Expected to only find two elements in replication table", iter.hasNext());
  }

  private void writeSomeData(Connector conn, String table, int rows, int cols) throws Exception {
    BatchWriter bw = conn.createBatchWriter(table, new BatchWriterConfig());
    for (int row = 0; row < rows; row++) {
      Mutation m = new Mutation(Integer.toString(row));
      for (int col = 0; col < cols; col++) {
        String value = Integer.toString(col);
        m.put(value, "", value);
      }
      bw.addMutation(m);
    }
    bw.close();
  }

  @Test
  public void replicationEntriesPrecludeWalDeletion() throws Exception {
    final Connector conn = getConnector();
    String table1 = "table1", table2 = "table2", table3 = "table3";
    final Multimap<String,String> logs = HashMultimap.create();
    final AtomicBoolean keepRunning = new AtomicBoolean(true);

    Thread t = new Thread(new Runnable() {
      @Override
      public void run() {
        // Should really be able to interrupt here, but the Scanner throws a fit to the logger
        // when that happens
        while (keepRunning.get()) {
          try {
            logs.putAll(getAllLogs(conn));
          } catch (TableNotFoundException e) {
            log.error("Metadata table doesn't exist");
          }
        }
      }

    });

    t.start();

    conn.tableOperations().create(table1);
    conn.tableOperations().setProperty(table1, Property.TABLE_REPLICATION.getKey(), "true");
    conn.tableOperations().setProperty(table1, Property.TABLE_REPLICATION_TARGET.getKey() + "cluster1", "1");
    Thread.sleep(2000);

    // Write some data to table1
    writeSomeData(conn, table1, 200, 500);

    conn.tableOperations().create(table2);
    conn.tableOperations().setProperty(table2, Property.TABLE_REPLICATION.getKey(), "true");
    conn.tableOperations().setProperty(table2, Property.TABLE_REPLICATION_TARGET.getKey() + "cluster1", "1");
    Thread.sleep(2000);

    writeSomeData(conn, table2, 200, 500);

    conn.tableOperations().create(table3);
    conn.tableOperations().setProperty(table3, Property.TABLE_REPLICATION.getKey(), "true");
    conn.tableOperations().setProperty(table3, Property.TABLE_REPLICATION_TARGET.getKey() + "cluster1", "1");
    Thread.sleep(2000);

    writeSomeData(conn, table3, 200, 500);

    // Force a write to metadata for the data written
    for (String table : Arrays.asList(table1, table2, table3)) {
      conn.tableOperations().flush(table, null, null, true);
    }

    keepRunning.set(false);
    t.join(5000);

    // The master is only running every second to create records in the replication table from the metadata table
    // Sleep a sufficient amount of time to ensure that we get the straggling WALs that might have been created at the end
    Thread.sleep(5000);

    Scanner s = ReplicationTable.getScanner(conn);
    StatusSection.limit(s);
    Set<String> replFiles = new HashSet<>();
    for (Entry<Key,Value> entry : s) {
      replFiles.add(entry.getKey().getRow().toString());
    }

    // We might have a WAL that was use solely for the replication table
    // We want to remove that from our list as it should not appear in the replication table
    String replicationTableId = conn.tableOperations().tableIdMap().get(ReplicationTable.NAME);
    Iterator<Entry<String,String>> observedLogs = logs.entries().iterator();
    while (observedLogs.hasNext()) {
      Entry<String,String> observedLog = observedLogs.next();
      if (replicationTableId.equals(observedLog.getValue())) {
        log.info("Removing {} because its tableId is for the replication table", observedLog);
        observedLogs.remove();
      }
    }

    // We should have *some* reference to each log that was seen in the metadata table
    // They might not yet all be closed though (might be newfile)
    Assert.assertTrue("Metadata log distribution: " + logs + "replFiles " + replFiles, logs.keySet().containsAll(replFiles));
    Assert.assertTrue("Difference between replication entries and current logs is bigger than one", logs.keySet().size() - replFiles.size() <= 1);

    final Configuration conf = new Configuration();
    for (String replFile : replFiles) {
      Path p = new Path(replFile);
      FileSystem fs = p.getFileSystem(conf);
      Assert.assertTrue("File does not exist anymore, it was likely incorrectly garbage collected: " + p, fs.exists(p));
    }
  }

  @Test
  public void combinerWorksOnMetadata() throws Exception {
    Connector conn = getConnector();

    conn.securityOperations().grantTablePermission("root", MetadataTable.NAME, TablePermission.WRITE);

    ReplicationTableUtil.configureMetadataTable(conn, MetadataTable.NAME);

    Status stat1 = StatusUtil.fileCreated(100);
    Status stat2 = StatusUtil.fileClosed();

    BatchWriter bw = conn.createBatchWriter(MetadataTable.NAME, new BatchWriterConfig());
    Mutation m = new Mutation(ReplicationSection.getRowPrefix() + "file:/accumulo/wals/tserver+port/uuid");
    m.put(ReplicationSection.COLF, new Text("1"), ProtobufUtil.toValue(stat1));
    bw.addMutation(m);
    bw.close();

    Scanner s = conn.createScanner(MetadataTable.NAME, Authorizations.EMPTY);
    s.setRange(ReplicationSection.getRange());

    Status actual = Status.parseFrom(Iterables.getOnlyElement(s).getValue().get());
    Assert.assertEquals(stat1, actual);

    bw = conn.createBatchWriter(MetadataTable.NAME, new BatchWriterConfig());
    m = new Mutation(ReplicationSection.getRowPrefix() + "file:/accumulo/wals/tserver+port/uuid");
    m.put(ReplicationSection.COLF, new Text("1"), ProtobufUtil.toValue(stat2));
    bw.addMutation(m);
    bw.close();

    s = conn.createScanner(MetadataTable.NAME, Authorizations.EMPTY);
    s.setRange(ReplicationSection.getRange());

    actual = Status.parseFrom(Iterables.getOnlyElement(s).getValue().get());
    Status expected = Status.newBuilder().setBegin(0).setEnd(0).setClosed(true).setInfiniteEnd(true).setCreatedTime(100).build();

    Assert.assertEquals(expected, actual);
  }

  @Test
  public void noDeadlock() throws Exception {
    final Connector conn = getConnector();

    ReplicationTable.setOnline(conn);
    conn.securityOperations().grantTablePermission("root", ReplicationTable.NAME, TablePermission.WRITE);
    conn.tableOperations().deleteRows(ReplicationTable.NAME, null, null);

    String table1 = "table1", table2 = "table2", table3 = "table3";
    conn.tableOperations().create(table1);
    conn.tableOperations().setProperty(table1, Property.TABLE_REPLICATION.getKey(), "true");
    conn.tableOperations().setProperty(table1, Property.TABLE_REPLICATION_TARGET.getKey() + "cluster1", "1");
    conn.tableOperations().create(table2);
    conn.tableOperations().setProperty(table2, Property.TABLE_REPLICATION.getKey(), "true");
    conn.tableOperations().setProperty(table2, Property.TABLE_REPLICATION_TARGET.getKey() + "cluster1", "1");
    conn.tableOperations().create(table3);
    conn.tableOperations().setProperty(table3, Property.TABLE_REPLICATION.getKey(), "true");
    conn.tableOperations().setProperty(table3, Property.TABLE_REPLICATION_TARGET.getKey() + "cluster1", "1");

<<<<<<< HEAD
      writeSomeData(conn, table1, 200, 500);

      writeSomeData(conn, table2, 200, 500);

      writeSomeData(conn, table3, 200, 500);

      // Flush everything to try to make the replication records
      for (String table : Arrays.asList(table1, table2, table3)) {
        conn.tableOperations().flush(table, null, null, true);
      }
=======
    // Write some data to table1
    BatchWriter bw = conn.createBatchWriter(table1, new BatchWriterConfig());
    for (int rows = 0; rows < 200; rows++) {
      Mutation m = new Mutation(Integer.toString(rows));
      for (int cols = 0; cols < 500; cols++) {
        String value = Integer.toString(cols);
        m.put(value, "", value);
      }
      bw.addMutation(m);
    }

    bw.close();

    // Write some data to table2
    bw = conn.createBatchWriter(table2, new BatchWriterConfig());
    for (int rows = 0; rows < 200; rows++) {
      Mutation m = new Mutation(Integer.toString(rows));
      for (int cols = 0; cols < 500; cols++) {
        String value = Integer.toString(cols);
        m.put(value, "", value);
      }
      bw.addMutation(m);
    }

    bw.close();

    // Write some data to table3
    bw = conn.createBatchWriter(table3, new BatchWriterConfig());
    for (int rows = 0; rows < 200; rows++) {
      Mutation m = new Mutation(Integer.toString(rows));
      for (int cols = 0; cols < 500; cols++) {
        String value = Integer.toString(cols);
        m.put(value, "", value);
      }
      bw.addMutation(m);
    }

    bw.close();
>>>>>>> 81fdad8d

    // Flush everything to try to make the replication records
    for (String table : Arrays.asList(table1, table2, table3)) {
      conn.tableOperations().flush(table, null, null, true);
    }

    for (String table : Arrays.asList(MetadataTable.NAME, table1, table2, table3)) {
      Iterators.size(conn.createScanner(table, Authorizations.EMPTY).iterator());
    }
  }

  @Test
  public void filesClosedAfterUnused() throws Exception {
    Connector conn = getConnector();

    String table = "table";
    conn.tableOperations().create(table);
    String tableId = conn.tableOperations().tableIdMap().get(table);

    Assert.assertNotNull(tableId);

    conn.tableOperations().setProperty(table, Property.TABLE_REPLICATION.getKey(), "true");
    conn.tableOperations().setProperty(table, Property.TABLE_REPLICATION_TARGET.getKey() + "cluster1", "1");
    // just sleep
    conn.instanceOperations().setProperty(Property.REPLICATION_PEERS.getKey() + "cluster1",
        ReplicaSystemFactory.getPeerConfigurationValue(MockReplicaSystem.class, "50000"));

    // Write a mutation to make a log file
    BatchWriter bw = conn.createBatchWriter(table, new BatchWriterConfig());
    Mutation m = new Mutation("one");
    m.put("", "", "");
    bw.addMutation(m);
    bw.close();

    // Write another to make sure the logger rolls itself?
    bw = conn.createBatchWriter(table, new BatchWriterConfig());
    m = new Mutation("three");
    m.put("", "", "");
    bw.addMutation(m);
    bw.close();

    Scanner s = conn.createScanner(MetadataTable.NAME, Authorizations.EMPTY);
    s.fetchColumnFamily(TabletsSection.LogColumnFamily.NAME);
    s.setRange(TabletsSection.getRange(tableId));
    Set<String> wals = new HashSet<>();
    for (Entry<Key,Value> entry : s) {
      LogEntry logEntry = LogEntry.fromKeyValue(entry.getKey(), entry.getValue());
      wals.add(new Path(logEntry.filename).toString());
    }

    log.warn("Found wals {}", wals);

    bw = conn.createBatchWriter(table, new BatchWriterConfig());
    m = new Mutation("three");
    byte[] bytes = new byte[1024 * 1024];
    m.put("1".getBytes(), new byte[0], bytes);
    m.put("2".getBytes(), new byte[0], bytes);
    m.put("3".getBytes(), new byte[0], bytes);
    m.put("4".getBytes(), new byte[0], bytes);
    m.put("5".getBytes(), new byte[0], bytes);
    bw.addMutation(m);
    bw.close();

    conn.tableOperations().flush(table, null, null, true);

    while (!ReplicationTable.isOnline(conn)) {
      UtilWaitThread.sleep(2000);
    }

    for (int i = 0; i < 10; i++) {
      s = conn.createScanner(MetadataTable.NAME, Authorizations.EMPTY);
      s.fetchColumnFamily(LogColumnFamily.NAME);
      s.setRange(TabletsSection.getRange(tableId));
      for (Entry<Key,Value> entry : s) {
        log.info(entry.getKey().toStringNoTruncate() + "=" + entry.getValue());
      }

      try {
        s = ReplicationTable.getScanner(conn);
        StatusSection.limit(s);
        Text buff = new Text();
        boolean allReferencedLogsClosed = true;
        int recordsFound = 0;
        for (Entry<Key,Value> e : s) {
          recordsFound++;
          allReferencedLogsClosed = true;
          StatusSection.getFile(e.getKey(), buff);
          String file = buff.toString();
          if (wals.contains(file)) {
            Status stat = Status.parseFrom(e.getValue().get());
            if (!stat.getClosed()) {
              log.info("{} wasn't closed", file);
              allReferencedLogsClosed = false;
            }
          }
        }

        if (recordsFound > 0 && allReferencedLogsClosed) {
          return;
        }
        Thread.sleep(2000);
      } catch (RuntimeException e) {
        Throwable cause = e.getCause();
        if (cause instanceof AccumuloSecurityException) {
          AccumuloSecurityException ase = (AccumuloSecurityException) cause;
          switch (ase.getSecurityErrorCode()) {
            case PERMISSION_DENIED:
              // We tried to read the replication table before the GRANT went through
              Thread.sleep(2000);
              break;
            default:
              throw e;
          }
        }
      }
    }

    Assert.fail("We had a file that was referenced but didn't get closed");
  }

  @Test
  public void singleTableWithSingleTarget() throws Exception {
    // We want to kill the GC so it doesn't come along and close Status records and mess up the comparisons
    // against expected Status messages.
    getCluster().getClusterControl().stop(ServerType.GARBAGE_COLLECTOR);

    Connector conn = getConnector();
    String table1 = "table1";

    // replication shouldn't be online when we begin
    Assert.assertFalse(ReplicationTable.isOnline(conn));

    // Create a table
    conn.tableOperations().create(table1);

    int attempts = 10;

    // Might think the table doesn't yet exist, retry
    while (attempts > 0) {
      try {
        // Enable replication on table1
        conn.tableOperations().setProperty(table1, Property.TABLE_REPLICATION.getKey(), "true");
        // Replicate table1 to cluster1 in the table with id of '4'
        conn.tableOperations().setProperty(table1, Property.TABLE_REPLICATION_TARGET.getKey() + "cluster1", "4");
        // Sleep for 100 seconds before saying something is replicated
        conn.instanceOperations().setProperty(Property.REPLICATION_PEERS.getKey() + "cluster1",
            ReplicaSystemFactory.getPeerConfigurationValue(MockReplicaSystem.class, "100000"));
        break;
      } catch (Exception e) {
        attempts--;
        if (attempts <= 0) {
          throw e;
        }
        UtilWaitThread.sleep(2000);
      }
    }

    // Write some data to table1
    writeSomeData(conn, table1, 2000, 50);

    // Make sure the replication table is online at this point
    boolean online = ReplicationTable.isOnline(conn);
    attempts = 10;
    do {
      if (!online) {
        UtilWaitThread.sleep(2000);
        online = ReplicationTable.isOnline(conn);
        attempts--;
      }
    } while (!online && attempts > 0);
    Assert.assertTrue("Replication table was never created", online);

    // ACCUMULO-2743 The Observer in the tserver has to be made aware of the change to get the combiner (made by the master)
    for (int i = 0; i < 10 && !conn.tableOperations().listIterators(ReplicationTable.NAME).keySet().contains(ReplicationTable.COMBINER_NAME); i++) {
      UtilWaitThread.sleep(2000);
    }

    Assert.assertTrue("Combiner was never set on replication table",
        conn.tableOperations().listIterators(ReplicationTable.NAME).keySet().contains(ReplicationTable.COMBINER_NAME));

    // Trigger the minor compaction, waiting for it to finish.
    // This should write the entry to metadata that the file has data
    conn.tableOperations().flush(table1, null, null, true);

    // Make sure that we have one status element, should be a new file
    Scanner s = ReplicationTable.getScanner(conn);
    StatusSection.limit(s);
    Entry<Key,Value> entry = null;
    Status expectedStatus = StatusUtil.openWithUnknownLength();
    attempts = 10;
    // This record will move from new to new with infinite length because of the minc (flush)
    while (null == entry && attempts > 0) {
      try {
        entry = Iterables.getOnlyElement(s);
        Status actual = Status.parseFrom(entry.getValue().get());
        if (actual.getInfiniteEnd() != expectedStatus.getInfiniteEnd()) {
          entry = null;
          // the master process didn't yet fire and write the new mutation, wait for it to do
          // so and try to read it again
          Thread.sleep(1000);
        }
      } catch (NoSuchElementException e) {
        entry = null;
        Thread.sleep(500);
      } catch (IllegalArgumentException e) {
        // saw this contain 2 elements once
        s = ReplicationTable.getScanner(conn);
        StatusSection.limit(s);
        for (Entry<Key,Value> content : s) {
          log.info(content.getKey().toStringNoTruncate() + " => " + content.getValue());
        }
        throw e;
      } finally {
        attempts--;
      }
    }

    Assert.assertNotNull("Could not find expected entry in replication table", entry);
    Status actual = Status.parseFrom(entry.getValue().get());
    Assert.assertTrue("Expected to find a replication entry that is open with infinite length: " + ProtobufUtil.toString(actual),
        !actual.getClosed() && actual.getInfiniteEnd());

    // Try a couple of times to watch for the work record to be created
    boolean notFound = true;
    for (int i = 0; i < 10 && notFound; i++) {
      s = ReplicationTable.getScanner(conn);
      WorkSection.limit(s);
      int elementsFound = Iterables.size(s);
      if (0 < elementsFound) {
        Assert.assertEquals(1, elementsFound);
        notFound = false;
      }
      Thread.sleep(500);
    }

    // If we didn't find the work record, print the contents of the table
    if (notFound) {
      s = ReplicationTable.getScanner(conn);
      for (Entry<Key,Value> content : s) {
        log.info(content.getKey().toStringNoTruncate() + " => " + content.getValue());
      }
      Assert.assertFalse("Did not find the work entry for the status entry", notFound);
    }

    // Write some more data so that we over-run the single WAL
    writeSomeData(conn, table1, 3000, 50);

    log.info("Issued compaction for table");
    conn.tableOperations().compact(table1, null, null, true, true);
    log.info("Compaction completed");

    // Master is creating entries in the replication table from the metadata table every second.
    // Compaction should trigger the record to be written to metadata. Wait a bit to ensure
    // that the master has time to work.
    Thread.sleep(5000);

    s = ReplicationTable.getScanner(conn);
    StatusSection.limit(s);
    int numRecords = 0;
    for (Entry<Key,Value> e : s) {
      numRecords++;
      log.info("Found status record {}\t{}", e.getKey().toStringNoTruncate(), ProtobufUtil.toString(Status.parseFrom(e.getValue().get())));
    }

    Assert.assertEquals(2, numRecords);

    // We should eventually get 2 work records recorded, need to account for a potential delay though
    // might see: status1 -> work1 -> status2 -> (our scans) -> work2
    notFound = true;
    for (int i = 0; i < 10 && notFound; i++) {
      s = ReplicationTable.getScanner(conn);
      WorkSection.limit(s);
      int elementsFound = Iterables.size(s);
      if (2 == elementsFound) {
        notFound = false;
      }
      Thread.sleep(500);
    }

    // If we didn't find the work record, print the contents of the table
    if (notFound) {
      s = ReplicationTable.getScanner(conn);
      for (Entry<Key,Value> content : s) {
        log.info(content.getKey().toStringNoTruncate() + " => " + content.getValue());
      }
      Assert.assertFalse("Did not find the work entries for the status entries", notFound);
    }
  }

  @Test
  public void correctClusterNameInWorkEntry() throws Exception {
    Connector conn = getConnector();
    String table1 = "table1";

    // replication shouldn't be online when we begin
    Assert.assertFalse(ReplicationTable.isOnline(conn));

    // Create two tables
    conn.tableOperations().create(table1);

    int attempts = 5;
    while (attempts > 0) {
      try {
        // Enable replication on table1
        conn.tableOperations().setProperty(table1, Property.TABLE_REPLICATION.getKey(), "true");
        // Replicate table1 to cluster1 in the table with id of '4'
        conn.tableOperations().setProperty(table1, Property.TABLE_REPLICATION_TARGET.getKey() + "cluster1", "4");
        attempts = 0;
      } catch (Exception e) {
        attempts--;
        if (attempts <= 0) {
          throw e;
        }
        UtilWaitThread.sleep(500);
      }
    }

    // Write some data to table1
    writeSomeData(conn, table1, 2000, 50);
    conn.tableOperations().flush(table1, null, null, true);

    String tableId = conn.tableOperations().tableIdMap().get(table1);
    Assert.assertNotNull("Table ID was null", tableId);

    // Make sure the replication table exists at this point
    boolean online = ReplicationTable.isOnline(conn);
    attempts = 5;
    do {
      if (!online) {
        UtilWaitThread.sleep(500);
        online = ReplicationTable.isOnline(conn);
        attempts--;
      }
    } while (!online && attempts > 0);
    Assert.assertTrue("Replication table did not exist", online);

    for (int i = 0; i < 5 && !conn.securityOperations().hasTablePermission("root", ReplicationTable.NAME, TablePermission.READ); i++) {
      Thread.sleep(1000);
    }

    Assert.assertTrue(conn.securityOperations().hasTablePermission("root", ReplicationTable.NAME, TablePermission.READ));

    boolean notFound = true;
    Scanner s;
    for (int i = 0; i < 10 && notFound; i++) {
      s = ReplicationTable.getScanner(conn);
      WorkSection.limit(s);
      try {
        Entry<Key,Value> e = Iterables.getOnlyElement(s);
        Text expectedColqual = new ReplicationTarget("cluster1", "4", tableId).toText();
        Assert.assertEquals(expectedColqual, e.getKey().getColumnQualifier());
        notFound = false;
      } catch (NoSuchElementException e) {} catch (IllegalArgumentException e) {
        s = ReplicationTable.getScanner(conn);
        for (Entry<Key,Value> content : s) {
          log.info(content.getKey().toStringNoTruncate() + " => " + content.getValue());
        }
        Assert.fail("Found more than one work section entry");
      }

      Thread.sleep(500);
    }

    if (notFound) {
      s = ReplicationTable.getScanner(conn);
      for (Entry<Key,Value> content : s) {
        log.info(content.getKey().toStringNoTruncate() + " => " + content.getValue());
      }
      Assert.assertFalse("Did not find the work entry for the status entry", notFound);
    }
  }

  @Test
  public void replicationRecordsAreClosedAfterGarbageCollection() throws Exception {
    getCluster().getClusterControl().stop(ServerType.GARBAGE_COLLECTOR);

    final Connector conn = getConnector();

    ReplicationTable.setOnline(conn);
    conn.securityOperations().grantTablePermission("root", ReplicationTable.NAME, TablePermission.WRITE);
    conn.tableOperations().deleteRows(ReplicationTable.NAME, null, null);

    final AtomicBoolean keepRunning = new AtomicBoolean(true);
    final Set<String> metadataWals = new HashSet<>();

    Thread t = new Thread(new Runnable() {
      @Override
      public void run() {
        // Should really be able to interrupt here, but the Scanner throws a fit to the logger
        // when that happens
        while (keepRunning.get()) {
          try {
            metadataWals.addAll(getLogs(conn).keySet());
          } catch (Exception e) {
            log.error("Metadata table doesn't exist");
          }
        }
      }

    });

    t.start();

    String table1 = "table1", table2 = "table2", table3 = "table3";

    try {
      conn.tableOperations().create(table1);
      conn.tableOperations().setProperty(table1, Property.TABLE_REPLICATION.getKey(), "true");
      conn.tableOperations().setProperty(table1, Property.TABLE_REPLICATION_TARGET.getKey() + "cluster1", "1");
      conn.instanceOperations().setProperty(Property.REPLICATION_PEERS.getKey() + "cluster1",
          ReplicaSystemFactory.getPeerConfigurationValue(MockReplicaSystem.class, null));

      // Write some data to table1
      writeSomeData(conn, table1, 200, 500);

      conn.tableOperations().create(table2);
      conn.tableOperations().setProperty(table2, Property.TABLE_REPLICATION.getKey(), "true");
      conn.tableOperations().setProperty(table2, Property.TABLE_REPLICATION_TARGET.getKey() + "cluster1", "1");

      writeSomeData(conn, table2, 200, 500);

      conn.tableOperations().create(table3);
      conn.tableOperations().setProperty(table3, Property.TABLE_REPLICATION.getKey(), "true");
      conn.tableOperations().setProperty(table3, Property.TABLE_REPLICATION_TARGET.getKey() + "cluster1", "1");

      writeSomeData(conn, table3, 200, 500);

      // Flush everything to try to make the replication records
      for (String table : Arrays.asList(table1, table2, table3)) {
        conn.tableOperations().compact(table, null, null, true, true);
      }
    } finally {
      keepRunning.set(false);
      t.join(5000);
      Assert.assertFalse(t.isAlive());
    }

    // Kill the tserver(s) and restart them
    // to ensure that the WALs we previously observed all move to closed.
    cluster.getClusterControl().stop(ServerType.TABLET_SERVER);
    cluster.getClusterControl().start(ServerType.TABLET_SERVER);

    // Make sure we can read all the tables (recovery complete)
    for (String table : Arrays.asList(table1, table2, table3)) {
      Iterators.size(conn.createScanner(table, Authorizations.EMPTY).iterator());
    }

    // Starting the gc will run CloseWriteAheadLogReferences which will first close Statuses
    // in the metadata table, and then in the replication table
    Process gc = cluster.exec(SimpleGarbageCollector.class);

    waitForGCLock(conn);

    Thread.sleep(1000);

    log.info("GC is up and should have had time to run at least once by now");

    try {
      boolean allClosed = true;

      // We should either find all closed records or no records
      // After they're closed, they are candidates for deletion
      for (int i = 0; i < 10; i++) {
        Scanner s = conn.createScanner(MetadataTable.NAME, Authorizations.EMPTY);
        s.setRange(Range.prefix(ReplicationSection.getRowPrefix()));
        Iterator<Entry<Key,Value>> iter = s.iterator();

        long recordsFound = 0l;
        while (allClosed && iter.hasNext()) {
          Entry<Key,Value> entry = iter.next();
          String wal = entry.getKey().getRow().toString();
          if (metadataWals.contains(wal)) {
            Status status = Status.parseFrom(entry.getValue().get());
            log.info("{}={}", entry.getKey().toStringNoTruncate(), ProtobufUtil.toString(status));
            allClosed &= status.getClosed();
            recordsFound++;
          }
        }

        log.info("Found {} records from the metadata table", recordsFound);
        if (allClosed) {
          break;
        }

        UtilWaitThread.sleep(2000);
      }

      if (!allClosed) {
        Scanner s = conn.createScanner(MetadataTable.NAME, Authorizations.EMPTY);
        s.setRange(Range.prefix(ReplicationSection.getRowPrefix()));
        for (Entry<Key,Value> entry : s) {
          log.info(entry.getKey().toStringNoTruncate() + " " + ProtobufUtil.toString(Status.parseFrom(entry.getValue().get())));
        }
        Assert.fail("Expected all replication records in the metadata table to be closed");
      }

      for (int i = 0; i < 10; i++) {
        allClosed = true;

        Scanner s = ReplicationTable.getScanner(conn);
        Iterator<Entry<Key,Value>> iter = s.iterator();

        long recordsFound = 0l;
        while (allClosed && iter.hasNext()) {
          Entry<Key,Value> entry = iter.next();
          String wal = entry.getKey().getRow().toString();
          if (metadataWals.contains(wal)) {
            Status status = Status.parseFrom(entry.getValue().get());
            log.info("{}={}", entry.getKey().toStringNoTruncate(), ProtobufUtil.toString(status));
            allClosed &= status.getClosed();
            recordsFound++;
          }
        }

        log.info("Found {} records from the replication table", recordsFound);
        if (allClosed) {
          break;
        }

        UtilWaitThread.sleep(3000);
      }

      if (!allClosed) {
        Scanner s = ReplicationTable.getScanner(conn);
        StatusSection.limit(s);
        for (Entry<Key,Value> entry : s) {
          log.info(entry.getKey().toStringNoTruncate() + " " + TextFormat.shortDebugString(Status.parseFrom(entry.getValue().get())));
        }
        Assert.fail("Expected all replication records in the replication table to be closed");
      }

    } finally {
      gc.destroy();
      gc.waitFor();
    }

  }

  @Test
  public void replicatedStatusEntriesAreDeleted() throws Exception {
    // Just stop it now, we'll restart it after we restart the tserver
    getCluster().getClusterControl().stop(ServerType.GARBAGE_COLLECTOR);

    final Connector conn = getConnector();
    log.info("Got connector to MAC");
    String table1 = "table1";

    // replication shouldn't be online when we begin
    Assert.assertFalse(ReplicationTable.isOnline(conn));

    // Create two tables
    conn.tableOperations().create(table1);

    int attempts = 5;
    while (attempts > 0) {
      try {
        // Enable replication on table1
        conn.tableOperations().setProperty(table1, Property.TABLE_REPLICATION.getKey(), "true");
        // Replicate table1 to cluster1 in the table with id of '4'
        conn.tableOperations().setProperty(table1, Property.TABLE_REPLICATION_TARGET.getKey() + "cluster1", "4");
        // Use the MockReplicaSystem impl and sleep for 5seconds
        conn.instanceOperations().setProperty(Property.REPLICATION_PEERS.getKey() + "cluster1",
            ReplicaSystemFactory.getPeerConfigurationValue(MockReplicaSystem.class, "1000"));
        attempts = 0;
      } catch (Exception e) {
        attempts--;
        if (attempts <= 0) {
          throw e;
        }
        UtilWaitThread.sleep(500);
      }
    }

    String tableId = conn.tableOperations().tableIdMap().get(table1);
    Assert.assertNotNull("Could not determine table id for " + table1, tableId);

    // Write some data to table1
    writeSomeData(conn, table1, 2000, 50);
    conn.tableOperations().flush(table1, null, null, true);

    // Make sure the replication table exists at this point
    boolean online = ReplicationTable.isOnline(conn);
    attempts = 10;
    do {
      if (!online) {
        UtilWaitThread.sleep(1000);
        online = ReplicationTable.isOnline(conn);
        attempts--;
      }
    } while (!online && attempts > 0);
    Assert.assertTrue("Replication table did not exist", online);

    // Grant ourselves the write permission for later
    conn.securityOperations().grantTablePermission("root", ReplicationTable.NAME, TablePermission.WRITE);

    log.info("Checking for replication entries in replication");
    // Then we need to get those records over to the replication table
    Scanner s;
    Set<String> entries = new HashSet<>();
    for (int i = 0; i < 5; i++) {
      s = conn.createScanner(MetadataTable.NAME, Authorizations.EMPTY);
      s.setRange(ReplicationSection.getRange());
      entries.clear();
      for (Entry<Key,Value> entry : s) {
        entries.add(entry.getKey().getRow().toString());
        log.info("{}={}", entry.getKey().toStringNoTruncate(), entry.getValue());
      }
      if (!entries.isEmpty()) {
        log.info("Replication entries {}", entries);
        break;
      }
      Thread.sleep(1000);
    }

    Assert.assertFalse("Did not find any replication entries in the replication table", entries.isEmpty());

    // Find the WorkSection record that will be created for that data we ingested
    boolean notFound = true;
    for (int i = 0; i < 10 && notFound; i++) {
      try {
        s = ReplicationTable.getScanner(conn);
        WorkSection.limit(s);
        Entry<Key,Value> e = Iterables.getOnlyElement(s);
        log.info("Found entry: " + e.getKey().toStringNoTruncate());
        Text expectedColqual = new ReplicationTarget("cluster1", "4", tableId).toText();
        Assert.assertEquals(expectedColqual, e.getKey().getColumnQualifier());
        notFound = false;
      } catch (NoSuchElementException e) {

      } catch (IllegalArgumentException e) {
        // Somehow we got more than one element. Log what they were
        s = ReplicationTable.getScanner(conn);
        for (Entry<Key,Value> content : s) {
          log.info(content.getKey().toStringNoTruncate() + " => " + content.getValue());
        }
        Assert.fail("Found more than one work section entry");
      } catch (RuntimeException e) {
        // Catch a propagation issue, fail if it's not what we expect
        Throwable cause = e.getCause();
        if (cause instanceof AccumuloSecurityException) {
          AccumuloSecurityException sec = (AccumuloSecurityException) cause;
          switch (sec.getSecurityErrorCode()) {
            case PERMISSION_DENIED:
              // retry -- the grant didn't happen yet
              log.warn("Sleeping because permission was denied");
              break;
            default:
              throw e;
          }
        } else {
          throw e;
        }
      }

      Thread.sleep(2000);
    }

    if (notFound) {
      s = ReplicationTable.getScanner(conn);
      for (Entry<Key,Value> content : s) {
        log.info(content.getKey().toStringNoTruncate() + " => " + ProtobufUtil.toString(Status.parseFrom(content.getValue().get())));
      }
      Assert.assertFalse("Did not find the work entry for the status entry", notFound);
    }

    /**
     * By this point, we should have data ingested into a table, with at least one WAL as a candidate for replication. Compacting the table should close all
     * open WALs, which should ensure all records we're going to replicate have entries in the replication table, and nothing will exist in the metadata table
     * anymore
     */

    log.info("Killing tserver");
    // Kill the tserver(s) and restart them
    // to ensure that the WALs we previously observed all move to closed.
    cluster.getClusterControl().stop(ServerType.TABLET_SERVER);

    log.info("Starting tserver");
    cluster.getClusterControl().start(ServerType.TABLET_SERVER);

    log.info("Waiting to read tables");
    UtilWaitThread.sleep(2 * 3 * 1000);

    // Make sure we can read all the tables (recovery complete)
    for (String table : new String[] {MetadataTable.NAME, table1}) {
      Iterators.size(conn.createScanner(table, Authorizations.EMPTY).iterator());
    }

    log.info("Recovered metadata:");
    s = conn.createScanner(MetadataTable.NAME, Authorizations.EMPTY);
    for (Entry<Key,Value> entry : s) {
      log.info("{}={}", entry.getKey().toStringNoTruncate(), entry.getValue());
    }

    cluster.getClusterControl().start(ServerType.GARBAGE_COLLECTOR);

    // Wait for a bit since the GC has to run (should be running after a one second delay)
    waitForGCLock(conn);

    Thread.sleep(1000);

    log.info("After GC");
    s = conn.createScanner(MetadataTable.NAME, Authorizations.EMPTY);
    for (Entry<Key,Value> entry : s) {
      log.info("{}={}", entry.getKey().toStringNoTruncate(), entry.getValue());
    }

    // We expect no records in the metadata table after compaction. We have to poll
    // because we have to wait for the StatusMaker's next iteration which will clean
    // up the dangling *closed* records after we create the record in the replication table.
    // We need the GC to close the file (CloseWriteAheadLogReferences) before we can remove the record
    log.info("Checking metadata table for replication entries");
    Set<String> remaining = new HashSet<>();
    for (int i = 0; i < 10; i++) {
      s = conn.createScanner(MetadataTable.NAME, Authorizations.EMPTY);
      s.setRange(ReplicationSection.getRange());
      remaining.clear();
      for (Entry<Key,Value> e : s) {
        remaining.add(e.getKey().getRow().toString());
      }
      remaining.retainAll(entries);
      if (remaining.isEmpty()) {
        break;
      }
      log.info("remaining {}", remaining);
      Thread.sleep(2000);
      log.info("");
    }

    Assert.assertTrue("Replication status messages were not cleaned up from metadata table", remaining.isEmpty());

    /**
     * After we close out and subsequently delete the metadata record, this will propagate to the replication table, which will cause those records to be
     * deleted after replication occurs
     */

    int recordsFound = 0;
    for (int i = 0; i < 30; i++) {
      s = ReplicationTable.getScanner(conn);
      recordsFound = 0;
      for (Entry<Key,Value> entry : s) {
        recordsFound++;
        log.info("{} {}", entry.getKey().toStringNoTruncate(), ProtobufUtil.toString(Status.parseFrom(entry.getValue().get())));
      }

      if (recordsFound <= 2) {
        break;
      } else {
        Thread.sleep(1000);
        log.info("");
      }
    }

    Assert.assertTrue("Found unexpected replication records in the replication table", recordsFound <= 2);
  }
}<|MERGE_RESOLUTION|>--- conflicted
+++ resolved
@@ -671,57 +671,16 @@
     conn.tableOperations().setProperty(table3, Property.TABLE_REPLICATION.getKey(), "true");
     conn.tableOperations().setProperty(table3, Property.TABLE_REPLICATION_TARGET.getKey() + "cluster1", "1");
 
-<<<<<<< HEAD
-      writeSomeData(conn, table1, 200, 500);
-
-      writeSomeData(conn, table2, 200, 500);
-
-      writeSomeData(conn, table3, 200, 500);
-
-      // Flush everything to try to make the replication records
-      for (String table : Arrays.asList(table1, table2, table3)) {
-        conn.tableOperations().flush(table, null, null, true);
-      }
-=======
-    // Write some data to table1
-    BatchWriter bw = conn.createBatchWriter(table1, new BatchWriterConfig());
-    for (int rows = 0; rows < 200; rows++) {
-      Mutation m = new Mutation(Integer.toString(rows));
-      for (int cols = 0; cols < 500; cols++) {
-        String value = Integer.toString(cols);
-        m.put(value, "", value);
-      }
-      bw.addMutation(m);
-    }
-
-    bw.close();
-
-    // Write some data to table2
-    bw = conn.createBatchWriter(table2, new BatchWriterConfig());
-    for (int rows = 0; rows < 200; rows++) {
-      Mutation m = new Mutation(Integer.toString(rows));
-      for (int cols = 0; cols < 500; cols++) {
-        String value = Integer.toString(cols);
-        m.put(value, "", value);
-      }
-      bw.addMutation(m);
-    }
-
-    bw.close();
-
-    // Write some data to table3
-    bw = conn.createBatchWriter(table3, new BatchWriterConfig());
-    for (int rows = 0; rows < 200; rows++) {
-      Mutation m = new Mutation(Integer.toString(rows));
-      for (int cols = 0; cols < 500; cols++) {
-        String value = Integer.toString(cols);
-        m.put(value, "", value);
-      }
-      bw.addMutation(m);
-    }
-
-    bw.close();
->>>>>>> 81fdad8d
+    writeSomeData(conn, table1, 200, 500);
+
+    writeSomeData(conn, table2, 200, 500);
+
+    writeSomeData(conn, table3, 200, 500);
+
+    // Flush everything to try to make the replication records
+    for (String table : Arrays.asList(table1, table2, table3)) {
+      conn.tableOperations().flush(table, null, null, true);
+    }
 
     // Flush everything to try to make the replication records
     for (String table : Arrays.asList(table1, table2, table3)) {
