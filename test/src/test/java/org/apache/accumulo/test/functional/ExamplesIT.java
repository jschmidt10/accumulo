--- conflicted
+++ resolved
@@ -218,15 +218,6 @@
   public void testDirList() throws Exception {
     String[] names = getUniqueNames(3);
     String dirTable = names[0], indexTable = names[1], dataTable = names[2];
-<<<<<<< HEAD
-    Entry<Integer,String> entry = getClusterControl().execWithStdout(
-        Ingest.class,
-        new String[] {"-i", instance, "-z", keepers, "-u", user, "-p", passwd, "--dirTable", dirTable, "--indexTable", indexTable, "--dataTable", dataTable,
-            "--vis", visibility, "--chunkSize", Integer.toString(10000), System.getProperty("user.dir") + "/src/test"});
-    assertEquals("Got non-zero return code. Stdout=" + entry.getValue(), 0, entry.getKey().intValue());
-    entry = getClusterControl().execWithStdout(QueryUtil.class,
-        new String[] {"-i", instance, "-z", keepers, "-p", passwd, "-u", user, "-t", indexTable, "--auths", auths, "--search", "--path", "log4j.properties"});
-=======
     Path scratch = new Path(getUsableDir(), getClass().getName());
     cluster.getFileSystem().delete(scratch, true);
     cluster.getFileSystem().mkdirs(scratch);
@@ -249,7 +240,6 @@
           "accumulo-site.xml"};
     }
     entry = getClusterControl().execWithStdout(QueryUtil.class, args);
->>>>>>> 87208e5d
     if (ClusterType.MINI == getClusterType()) {
       MiniAccumuloClusterImpl impl = (MiniAccumuloClusterImpl) cluster;
       for (LogWriter writer : impl.getLogWriters()) {
@@ -259,7 +249,7 @@
 
     log.info("result " + entry.getValue());
     assertEquals(0, entry.getKey().intValue());
-    assertTrue(entry.getValue().contains("log4j.properties"));
+    assertTrue(entry.getValue().contains("accumulo-site.xml"));
   }
 
   @Test
