--- conflicted
+++ resolved
@@ -76,12 +76,8 @@
 import org.apache.accumulo.core.util.FastFormat;
 import org.apache.accumulo.core.util.UtilWaitThread;
 import org.apache.accumulo.examples.simple.constraints.AlphaNumKeyConstraint;
-<<<<<<< HEAD
-=======
-import org.apache.accumulo.fate.zookeeper.ZooReader;
 import org.apache.accumulo.harness.AccumuloClusterIT;
 import org.apache.accumulo.minicluster.impl.MiniAccumuloClusterImpl;
->>>>>>> 7ca9c2d3
 import org.apache.accumulo.test.functional.BadIterator;
 import org.apache.accumulo.test.functional.SlowIterator;
 import org.apache.accumulo.tracer.TraceDump;
@@ -1237,13 +1233,13 @@
 
   @Test
   public void testTrace() throws Exception {
-
+    // Need to add a getClientConfig() to AccumuloCluster
+    Assume.assumeTrue(getClusterType() == ClusterType.MINI);
     Process tracer = null;
     Connector conn = getConnector();
+    AccumuloCluster cluster = getCluster();
+    MiniAccumuloClusterImpl mac = (MiniAccumuloClusterImpl) cluster;
     if (!conn.tableOperations().exists("trace")) {
-      Assume.assumeTrue(getClusterType() == ClusterType.MINI);
-      AccumuloCluster cluster = getCluster();
-      MiniAccumuloClusterImpl mac = (MiniAccumuloClusterImpl) cluster;
       tracer = mac.exec(TraceServer.class);
       while (!conn.tableOperations().exists("trace")) {
         UtilWaitThread.sleep(1000);
@@ -1253,7 +1249,7 @@
     String tableName = getUniqueNames(1)[0];
     conn.tableOperations().create(tableName);
 
-    DistributedTrace.enable("localhost", "testTrace", getClientConfig());
+    DistributedTrace.enable("localhost", "testTrace", mac.getClientConfig());
     Span root = Trace.on("traceTest");
     ConditionalWriter cw = conn.createConditionalWriter(tableName, new ConditionalWriterConfig());
 
