--- conflicted
+++ resolved
@@ -21,17 +21,10 @@
 import org.apache.accumulo.core.data.Value;
 import org.apache.accumulo.test.randomwalk.State;
 
-<<<<<<< HEAD
 public class BulkMinusOne extends BulkImportTest {
 
-  private static final Value negOne = new Value("-1".getBytes(Constants.UTF8));
+  private static final Value negOne = new Value("-1".getBytes(UTF_8));
 
-=======
-public class BulkMinusOne extends BulkTest {
-  
-  private static final Value negOne = new Value("-1".getBytes(UTF_8));
-  
->>>>>>> 2deabd31
   @Override
   protected void runLater(State state) throws Exception {
     log.info("Decrementing");
