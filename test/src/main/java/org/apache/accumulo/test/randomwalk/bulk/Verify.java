--- conflicted
+++ resolved
@@ -16,12 +16,8 @@
  */
 package org.apache.accumulo.test.randomwalk.bulk;
 
-<<<<<<< HEAD
-import java.nio.charset.StandardCharsets;
-=======
-import static com.google.common.base.Charsets.UTF_8;
+import static java.nio.charset.StandardCharsets.UTF_8;
 
->>>>>>> 9b20a9d4
 import java.util.Arrays;
 import java.util.Iterator;
 import java.util.Map.Entry;
@@ -145,11 +141,7 @@
   }
   
   private static void report(Text startBadRow, Text lastBadRow, Value value) {
-<<<<<<< HEAD
-    System.out.println("Bad value " + new String(value.get(), StandardCharsets.UTF_8));
-=======
     System.out.println("Bad value " + new String(value.get(), UTF_8));
->>>>>>> 9b20a9d4
     System.out.println(" Range [" + startBadRow + " -> " + lastBadRow + "]");
   }
   
