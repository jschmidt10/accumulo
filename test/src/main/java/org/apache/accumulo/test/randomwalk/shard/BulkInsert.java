--- conflicted
+++ resolved
@@ -16,12 +16,11 @@
  */
 package org.apache.accumulo.test.randomwalk.shard;
 
-import static com.google.common.base.Charsets.UTF_8;
+import static java.nio.charset.StandardCharsets.UTF_8;
 
 import java.io.BufferedOutputStream;
 import java.io.IOException;
 import java.io.PrintStream;
-import java.nio.charset.StandardCharsets;
 import java.util.Collection;
 import java.util.List;
 import java.util.Properties;
@@ -166,11 +165,7 @@
   
   private void sort(State state, Environment env, FileSystem fs, String tableName, String seqFile, String outputDir, String workDir, int maxSplits) throws Exception {
     
-<<<<<<< HEAD
-    PrintStream out = new PrintStream(new BufferedOutputStream(fs.create(new Path(workDir + "/splits.txt"))), false, StandardCharsets.UTF_8.name());
-=======
     PrintStream out = new PrintStream(new BufferedOutputStream(fs.create(new Path(workDir + "/splits.txt"))), false, UTF_8.name());
->>>>>>> 9b20a9d4
     
     Connector conn = env.getConnector();
     
