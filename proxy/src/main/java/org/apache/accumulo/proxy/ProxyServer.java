/*
 * Licensed to the Apache Software Foundation (ASF) under one or more
 * contributor license agreements.  See the NOTICE file distributed with
 * this work for additional information regarding copyright ownership.
 * The ASF licenses this file to You under the Apache License, Version 2.0
 * (the "License"); you may not use this file except in compliance with
 * the License.  You may obtain a copy of the License at
 *
 *     http://www.apache.org/licenses/LICENSE-2.0
 *
 * Unless required by applicable law or agreed to in writing, software
 * distributed under the License is distributed on an "AS IS" BASIS,
 * WITHOUT WARRANTIES OR CONDITIONS OF ANY KIND, either express or implied.
 * See the License for the specific language governing permissions and
 * limitations under the License.
 */
package org.apache.accumulo.proxy;

import static java.nio.charset.StandardCharsets.UTF_8;

import java.nio.ByteBuffer;
import java.util.ArrayList;
import java.util.Collection;
import java.util.Collections;
import java.util.EnumSet;
import java.util.HashMap;
import java.util.HashSet;
import java.util.Iterator;
import java.util.List;
import java.util.Map;
import java.util.Map.Entry;
import java.util.Properties;
import java.util.Set;
import java.util.SortedSet;
import java.util.TreeSet;
import java.util.UUID;
import java.util.concurrent.TimeUnit;

import org.apache.accumulo.core.client.AccumuloException;
import org.apache.accumulo.core.client.AccumuloSecurityException;
import org.apache.accumulo.core.client.BatchScanner;
import org.apache.accumulo.core.client.BatchWriter;
import org.apache.accumulo.core.client.BatchWriterConfig;
import org.apache.accumulo.core.client.ClientConfiguration;
import org.apache.accumulo.core.client.ConditionalWriter;
import org.apache.accumulo.core.client.ConditionalWriter.Result;
import org.apache.accumulo.core.client.ConditionalWriterConfig;
import org.apache.accumulo.core.client.Connector;
import org.apache.accumulo.core.client.Instance;
import org.apache.accumulo.core.client.IteratorSetting;
import org.apache.accumulo.core.client.MutationsRejectedException;
import org.apache.accumulo.core.client.Scanner;
import org.apache.accumulo.core.client.ScannerBase;
import org.apache.accumulo.core.client.TableExistsException;
import org.apache.accumulo.core.client.TableNotFoundException;
import org.apache.accumulo.core.client.ZooKeeperInstance;
import org.apache.accumulo.core.client.admin.ActiveCompaction;
import org.apache.accumulo.core.client.admin.ActiveScan;
import org.apache.accumulo.core.client.admin.CompactionConfig;
import org.apache.accumulo.core.client.admin.NewTableConfiguration;
import org.apache.accumulo.core.client.admin.TimeType;
import org.apache.accumulo.core.client.impl.Credentials;
import org.apache.accumulo.core.client.impl.thrift.TableOperationExceptionType;
import org.apache.accumulo.core.client.impl.thrift.ThriftTableOperationException;
import org.apache.accumulo.core.client.mock.MockInstance;
import org.apache.accumulo.core.client.security.SecurityErrorCode;
import org.apache.accumulo.core.client.security.tokens.AuthenticationToken;
import org.apache.accumulo.core.client.security.tokens.PasswordToken;
import org.apache.accumulo.core.data.Column;
import org.apache.accumulo.core.data.ConditionalMutation;
import org.apache.accumulo.core.data.Key;
import org.apache.accumulo.core.data.Mutation;
import org.apache.accumulo.core.data.PartialKey;
import org.apache.accumulo.core.data.Range;
import org.apache.accumulo.core.data.TabletId;
import org.apache.accumulo.core.data.Value;
import org.apache.accumulo.core.iterators.IteratorUtil.IteratorScope;
import org.apache.accumulo.core.security.Authorizations;
import org.apache.accumulo.core.security.ColumnVisibility;
import org.apache.accumulo.core.security.SystemPermission;
import org.apache.accumulo.core.security.TablePermission;
import org.apache.accumulo.core.util.ByteBufferUtil;
import org.apache.accumulo.core.util.TextUtil;
import org.apache.accumulo.proxy.thrift.AccumuloProxy;
import org.apache.accumulo.proxy.thrift.BatchScanOptions;
import org.apache.accumulo.proxy.thrift.ColumnUpdate;
import org.apache.accumulo.proxy.thrift.CompactionReason;
import org.apache.accumulo.proxy.thrift.CompactionStrategyConfig;
import org.apache.accumulo.proxy.thrift.CompactionType;
import org.apache.accumulo.proxy.thrift.Condition;
import org.apache.accumulo.proxy.thrift.ConditionalStatus;
import org.apache.accumulo.proxy.thrift.ConditionalUpdates;
import org.apache.accumulo.proxy.thrift.ConditionalWriterOptions;
import org.apache.accumulo.proxy.thrift.DiskUsage;
import org.apache.accumulo.proxy.thrift.Durability;
import org.apache.accumulo.proxy.thrift.KeyValue;
import org.apache.accumulo.proxy.thrift.KeyValueAndPeek;
import org.apache.accumulo.proxy.thrift.NoMoreEntriesException;
import org.apache.accumulo.proxy.thrift.ScanColumn;
import org.apache.accumulo.proxy.thrift.ScanOptions;
import org.apache.accumulo.proxy.thrift.ScanResult;
import org.apache.accumulo.proxy.thrift.ScanState;
import org.apache.accumulo.proxy.thrift.ScanType;
import org.apache.accumulo.proxy.thrift.UnknownScanner;
import org.apache.accumulo.proxy.thrift.UnknownWriter;
import org.apache.accumulo.proxy.thrift.WriterOptions;
import org.apache.accumulo.server.rpc.ThriftServerType;
import org.apache.accumulo.server.rpc.UGIAssumingProcessor;
import org.apache.commons.configuration.ConfigurationException;
import org.apache.hadoop.io.Text;
import org.apache.thrift.TException;
import org.slf4j.Logger;
import org.slf4j.LoggerFactory;

import com.google.common.cache.Cache;
import com.google.common.cache.CacheBuilder;
import com.google.common.cache.RemovalListener;
import com.google.common.cache.RemovalNotification;

/**
 * Proxy Server exposing the Accumulo API via Thrift..
 *
 * @since 1.5
 */
public class ProxyServer implements AccumuloProxy.Iface {

  public static final Logger logger = LoggerFactory.getLogger(ProxyServer.class);
  public static final String RPC_ACCUMULO_PRINCIPAL_MISMATCH_MSG = "RPC principal did not match requested Accumulo principal";
  protected Instance instance;

  protected Class<? extends AuthenticationToken> tokenClass;

  static protected class ScannerPlusIterator {
    public ScannerBase scanner;
    public Iterator<Map.Entry<Key,Value>> iterator;
  }

  static protected class BatchWriterPlusProblem {
    public BatchWriter writer;
    public MutationsRejectedException exception = null;
  }

  static class CloseWriter implements RemovalListener<UUID,BatchWriterPlusProblem> {
    @Override
    public void onRemoval(RemovalNotification<UUID,BatchWriterPlusProblem> notification) {
      try {
        BatchWriterPlusProblem value = notification.getValue();
        if (value.exception != null)
          throw value.exception;
        notification.getValue().writer.close();
      } catch (MutationsRejectedException e) {
        logger.warn("MutationsRejectedException", e);
      }
    }

    public CloseWriter() {}
  }

  static class CloseScanner implements RemovalListener<UUID,ScannerPlusIterator> {
    @Override
    public void onRemoval(RemovalNotification<UUID,ScannerPlusIterator> notification) {
      final ScannerBase base = notification.getValue().scanner;
      if (base instanceof BatchScanner) {
        final BatchScanner scanner = (BatchScanner) base;
        scanner.close();
      }
    }

    public CloseScanner() {}
  }

  public static class CloseConditionalWriter implements RemovalListener<UUID,ConditionalWriter> {
    @Override
    public void onRemoval(RemovalNotification<UUID,ConditionalWriter> notification) {
      notification.getValue().close();
    }
  }

  protected Cache<UUID,ScannerPlusIterator> scannerCache;
  protected Cache<UUID,BatchWriterPlusProblem> writerCache;
  protected Cache<UUID,ConditionalWriter> conditionalWriterCache;

  private final ThriftServerType serverType;

  public ProxyServer(Properties props) {

    String useMock = props.getProperty("useMockInstance");
    if (useMock != null && Boolean.parseBoolean(useMock))
      instance = new MockInstance();
    else {
      ClientConfiguration clientConf;
      if (props.containsKey("clientConfigurationFile")) {
        String clientConfFile = props.getProperty("clientConfigurationFile");
        try {
          clientConf = new ClientConfiguration(clientConfFile);
        } catch (ConfigurationException e) {
          throw new RuntimeException(e);
        }
      } else {
        clientConf = ClientConfiguration.loadDefault();
      }
      instance = new ZooKeeperInstance(clientConf.withInstance(props.getProperty("instance")).withZkHosts(props.getProperty("zookeepers")));
    }

    try {
      String tokenProp = props.getProperty("tokenClass", PasswordToken.class.getName());
      tokenClass = Class.forName(tokenProp).asSubclass(AuthenticationToken.class);
    } catch (ClassNotFoundException e) {
      throw new RuntimeException(e);
    }

    final String serverTypeStr = props.getProperty(Proxy.THRIFT_SERVER_TYPE, Proxy.THRIFT_SERVER_TYPE_DEFAULT);
    ThriftServerType tempServerType = Proxy.DEFAULT_SERVER_TYPE;
    if (!Proxy.THRIFT_SERVER_TYPE_DEFAULT.equals(serverTypeStr)) {
      tempServerType = ThriftServerType.get(serverTypeStr);
    }

    serverType = tempServerType;

    scannerCache = CacheBuilder.newBuilder().expireAfterAccess(10, TimeUnit.MINUTES).maximumSize(1000).removalListener(new CloseScanner()).build();

    writerCache = CacheBuilder.newBuilder().expireAfterAccess(10, TimeUnit.MINUTES).maximumSize(1000).removalListener(new CloseWriter()).build();

    conditionalWriterCache = CacheBuilder.newBuilder().expireAfterAccess(10, TimeUnit.MINUTES).maximumSize(1000).removalListener(new CloseConditionalWriter())
        .build();
  }

  protected Connector getConnector(ByteBuffer login) throws Exception {
    String[] pair = new String(login.array(), login.position(), login.remaining(), UTF_8).split(",", 2);
    if (instance.getInstanceID().equals(pair[0])) {
      Credentials creds = Credentials.deserialize(pair[1]);
      return instance.getConnector(creds.getPrincipal(), creds.getToken());
    } else {
      throw new org.apache.accumulo.core.client.AccumuloSecurityException(pair[0],
          org.apache.accumulo.core.client.impl.thrift.SecurityErrorCode.INVALID_INSTANCEID);
    }
  }

  private void handleAccumuloException(AccumuloException e) throws org.apache.accumulo.proxy.thrift.TableNotFoundException,
      org.apache.accumulo.proxy.thrift.AccumuloException {
    if (e.getCause() instanceof ThriftTableOperationException) {
      ThriftTableOperationException ttoe = (ThriftTableOperationException) e.getCause();
      if (ttoe.type == TableOperationExceptionType.NOTFOUND) {
        throw new org.apache.accumulo.proxy.thrift.TableNotFoundException(e.toString());
      }
    }
    throw new org.apache.accumulo.proxy.thrift.AccumuloException(e.toString());
  }

  private void handleAccumuloSecurityException(AccumuloSecurityException e) throws org.apache.accumulo.proxy.thrift.TableNotFoundException,
      org.apache.accumulo.proxy.thrift.AccumuloSecurityException {
    if (e.getSecurityErrorCode().equals(SecurityErrorCode.TABLE_DOESNT_EXIST))
      throw new org.apache.accumulo.proxy.thrift.TableNotFoundException(e.toString());
    throw new org.apache.accumulo.proxy.thrift.AccumuloSecurityException(e.toString());
  }

  private void handleExceptionTNF(Exception ex) throws org.apache.accumulo.proxy.thrift.AccumuloException,
      org.apache.accumulo.proxy.thrift.AccumuloSecurityException, org.apache.accumulo.proxy.thrift.TableNotFoundException, TException {
    try {
      throw ex;
    } catch (AccumuloException e) {
      Throwable cause = e.getCause();
      if (null != cause && TableNotFoundException.class.equals(cause.getClass())) {
        throw new org.apache.accumulo.proxy.thrift.TableNotFoundException(cause.toString());
      }
      handleAccumuloException(e);
    } catch (AccumuloSecurityException e) {
      handleAccumuloSecurityException(e);
    } catch (TableNotFoundException e) {
      throw new org.apache.accumulo.proxy.thrift.TableNotFoundException(ex.toString());
    } catch (Exception e) {
      throw new org.apache.accumulo.proxy.thrift.AccumuloException(e.toString());
    }
  }

  private void handleExceptionTEE(Exception ex) throws org.apache.accumulo.proxy.thrift.AccumuloException,
      org.apache.accumulo.proxy.thrift.AccumuloSecurityException, org.apache.accumulo.proxy.thrift.TableNotFoundException,
      org.apache.accumulo.proxy.thrift.TableExistsException, TException {
    try {
      throw ex;
    } catch (AccumuloException e) {
      handleAccumuloException(e);
    } catch (AccumuloSecurityException e) {
      handleAccumuloSecurityException(e);
    } catch (TableNotFoundException e) {
      throw new org.apache.accumulo.proxy.thrift.TableNotFoundException(ex.toString());
    } catch (TableExistsException e) {
      throw new org.apache.accumulo.proxy.thrift.TableExistsException(e.toString());
    } catch (Exception e) {
      throw new org.apache.accumulo.proxy.thrift.AccumuloException(e.toString());
    }
  }

  private void handleExceptionMRE(Exception ex) throws org.apache.accumulo.proxy.thrift.AccumuloException,
      org.apache.accumulo.proxy.thrift.AccumuloSecurityException, org.apache.accumulo.proxy.thrift.TableNotFoundException,
      org.apache.accumulo.proxy.thrift.MutationsRejectedException, TException {
    try {
      throw ex;
    } catch (MutationsRejectedException e) {
      throw new org.apache.accumulo.proxy.thrift.MutationsRejectedException(ex.toString());
    } catch (AccumuloException e) {
      handleAccumuloException(e);
    } catch (AccumuloSecurityException e) {
      handleAccumuloSecurityException(e);
    } catch (TableNotFoundException e) {
      throw new org.apache.accumulo.proxy.thrift.TableNotFoundException(ex.toString());
    } catch (Exception e) {
      throw new org.apache.accumulo.proxy.thrift.AccumuloException(e.toString());
    }
  }

  private void handleException(Exception ex) throws org.apache.accumulo.proxy.thrift.AccumuloException,
      org.apache.accumulo.proxy.thrift.AccumuloSecurityException, TException {
    try {
      throw ex;
    } catch (AccumuloException e) {
      throw new org.apache.accumulo.proxy.thrift.AccumuloException(e.toString());
    } catch (AccumuloSecurityException e) {
      throw new org.apache.accumulo.proxy.thrift.AccumuloSecurityException(e.toString());
    } catch (Exception e) {
      throw new org.apache.accumulo.proxy.thrift.AccumuloException(e.toString());
    }
  }

  @Override
  public int addConstraint(ByteBuffer login, String tableName, String constraintClassName) throws org.apache.accumulo.proxy.thrift.AccumuloException,
      org.apache.accumulo.proxy.thrift.AccumuloSecurityException, org.apache.accumulo.proxy.thrift.TableNotFoundException, TException {

    try {
      return getConnector(login).tableOperations().addConstraint(tableName, constraintClassName);
    } catch (Exception e) {
      handleExceptionTNF(e);
      return -1;
    }
  }

  @Override
  public void addSplits(ByteBuffer login, String tableName, Set<ByteBuffer> splits) throws org.apache.accumulo.proxy.thrift.AccumuloException,
      org.apache.accumulo.proxy.thrift.AccumuloSecurityException, org.apache.accumulo.proxy.thrift.TableNotFoundException, TException {

    try {
      SortedSet<Text> sorted = new TreeSet<Text>();
      for (ByteBuffer split : splits) {
        sorted.add(ByteBufferUtil.toText(split));
      }
      getConnector(login).tableOperations().addSplits(tableName, sorted);
    } catch (Exception e) {
      handleExceptionTNF(e);
    }
  }

  @Override
  public void clearLocatorCache(ByteBuffer login, String tableName) throws org.apache.accumulo.proxy.thrift.TableNotFoundException, TException {
    try {
      getConnector(login).tableOperations().clearLocatorCache(tableName);
    } catch (TableNotFoundException e) {
      throw new org.apache.accumulo.proxy.thrift.TableNotFoundException(e.toString());
    } catch (Exception e) {
      throw new TException(e.toString());
    }
  }

  @Override
  public void compactTable(ByteBuffer login, String tableName, ByteBuffer startRow, ByteBuffer endRow,
      List<org.apache.accumulo.proxy.thrift.IteratorSetting> iterators, boolean flush, boolean wait, CompactionStrategyConfig compactionStrategy)
      throws org.apache.accumulo.proxy.thrift.AccumuloSecurityException, org.apache.accumulo.proxy.thrift.TableNotFoundException,
      org.apache.accumulo.proxy.thrift.AccumuloException, TException {
    try {
      CompactionConfig compactionConfig = new CompactionConfig().setStartRow(ByteBufferUtil.toText(startRow)).setEndRow(ByteBufferUtil.toText(endRow))
          .setIterators(getIteratorSettings(iterators)).setFlush(flush).setWait(wait);

      if (compactionStrategy != null) {
        org.apache.accumulo.core.client.admin.CompactionStrategyConfig ccc = new org.apache.accumulo.core.client.admin.CompactionStrategyConfig(
            compactionStrategy.getClassName());
        if (compactionStrategy.options != null)
          ccc.setOptions(compactionStrategy.options);
        compactionConfig.setCompactionStrategy(ccc);
      }

      getConnector(login).tableOperations().compact(tableName, compactionConfig);
    } catch (Exception e) {
      handleExceptionTNF(e);
    }
  }

  @Override
  public void cancelCompaction(ByteBuffer login, String tableName) throws org.apache.accumulo.proxy.thrift.AccumuloSecurityException,
      org.apache.accumulo.proxy.thrift.TableNotFoundException, org.apache.accumulo.proxy.thrift.AccumuloException, TException {

    try {
      getConnector(login).tableOperations().cancelCompaction(tableName);
    } catch (Exception e) {
      handleExceptionTNF(e);
    }
  }

  private List<IteratorSetting> getIteratorSettings(List<org.apache.accumulo.proxy.thrift.IteratorSetting> iterators) {
    List<IteratorSetting> result = new ArrayList<IteratorSetting>();
    if (iterators != null) {
      for (org.apache.accumulo.proxy.thrift.IteratorSetting is : iterators) {
        result.add(getIteratorSetting(is));
      }
    }
    return result;
  }

  @Override
  public void createTable(ByteBuffer login, String tableName, boolean versioningIter, org.apache.accumulo.proxy.thrift.TimeType type)
      throws org.apache.accumulo.proxy.thrift.AccumuloException, org.apache.accumulo.proxy.thrift.AccumuloSecurityException,
      org.apache.accumulo.proxy.thrift.TableExistsException, TException {
    try {
      if (type == null)
        type = org.apache.accumulo.proxy.thrift.TimeType.MILLIS;

      NewTableConfiguration tConfig = new NewTableConfiguration().setTimeType(TimeType.valueOf(type.toString()));
      if (!versioningIter)
        tConfig = tConfig.withoutDefaultIterators();
      getConnector(login).tableOperations().create(tableName, tConfig);
    } catch (TableExistsException e) {
      throw new org.apache.accumulo.proxy.thrift.TableExistsException(e.toString());
    } catch (Exception e) {
      handleException(e);
    }
  }

  @Override
  public void deleteTable(ByteBuffer login, String tableName) throws org.apache.accumulo.proxy.thrift.AccumuloException,
      org.apache.accumulo.proxy.thrift.AccumuloSecurityException, org.apache.accumulo.proxy.thrift.TableNotFoundException, TException {
    try {
      getConnector(login).tableOperations().delete(tableName);
    } catch (Exception e) {
      handleExceptionTNF(e);
    }
  }

  @Override
  public void deleteRows(ByteBuffer login, String tableName, ByteBuffer startRow, ByteBuffer endRow) throws org.apache.accumulo.proxy.thrift.AccumuloException,
      org.apache.accumulo.proxy.thrift.AccumuloSecurityException, org.apache.accumulo.proxy.thrift.TableNotFoundException, TException {
    try {
      getConnector(login).tableOperations().deleteRows(tableName, ByteBufferUtil.toText(startRow), ByteBufferUtil.toText(endRow));
    } catch (Exception e) {
      handleExceptionTNF(e);
    }
  }

  @Override
  public boolean tableExists(ByteBuffer login, String tableName) throws TException {
    try {
      return getConnector(login).tableOperations().exists(tableName);
    } catch (Exception e) {
      throw new TException(e);
    }
  }

  @Override
  public void flushTable(ByteBuffer login, String tableName, ByteBuffer startRow, ByteBuffer endRow, boolean wait)
      throws org.apache.accumulo.proxy.thrift.AccumuloException, org.apache.accumulo.proxy.thrift.AccumuloSecurityException,
      org.apache.accumulo.proxy.thrift.TableNotFoundException, TException {
    try {
      getConnector(login).tableOperations().flush(tableName, ByteBufferUtil.toText(startRow), ByteBufferUtil.toText(endRow), wait);
    } catch (Exception e) {
      handleExceptionTNF(e);
    }
  }

  @Override
  public Map<String,Set<String>> getLocalityGroups(ByteBuffer login, String tableName) throws org.apache.accumulo.proxy.thrift.AccumuloException,
      org.apache.accumulo.proxy.thrift.AccumuloSecurityException, org.apache.accumulo.proxy.thrift.TableNotFoundException, TException {
    try {
      Map<String,Set<Text>> groups = getConnector(login).tableOperations().getLocalityGroups(tableName);
      Map<String,Set<String>> ret = new HashMap<String,Set<String>>();
      for (Entry<String,Set<Text>> entry : groups.entrySet()) {
        Set<String> value = new HashSet<String>();
        ret.put(entry.getKey(), value);
        for (Text val : entry.getValue()) {
          value.add(val.toString());
        }
      }
      return ret;
    } catch (Exception e) {
      handleExceptionTNF(e);
      return null;
    }
  }

  @Override
  public ByteBuffer getMaxRow(ByteBuffer login, String tableName, Set<ByteBuffer> auths, ByteBuffer startRow, boolean startInclusive, ByteBuffer endRow,
      boolean endInclusive) throws org.apache.accumulo.proxy.thrift.AccumuloException, org.apache.accumulo.proxy.thrift.AccumuloSecurityException,
      org.apache.accumulo.proxy.thrift.TableNotFoundException, TException {
    try {
      Connector connector = getConnector(login);
      Text startText = ByteBufferUtil.toText(startRow);
      Text endText = ByteBufferUtil.toText(endRow);
      Authorizations auth;
      if (auths != null) {
        auth = getAuthorizations(auths);
      } else {
        auth = connector.securityOperations().getUserAuthorizations(connector.whoami());
      }
      Text max = connector.tableOperations().getMaxRow(tableName, auth, startText, startInclusive, endText, endInclusive);
      return TextUtil.getByteBuffer(max);
    } catch (Exception e) {
      handleExceptionTNF(e);
      return null;
    }
  }

  @Override
  public Map<String,String> getTableProperties(ByteBuffer login, String tableName) throws org.apache.accumulo.proxy.thrift.AccumuloException,
      org.apache.accumulo.proxy.thrift.AccumuloSecurityException, org.apache.accumulo.proxy.thrift.TableNotFoundException, TException {
    try {
      Map<String,String> ret = new HashMap<String,String>();

      for (Map.Entry<String,String> entry : getConnector(login).tableOperations().getProperties(tableName)) {
        ret.put(entry.getKey(), entry.getValue());
      }
      return ret;
    } catch (Exception e) {
      handleExceptionTNF(e);
      return null;
    }
  }

  @Override
  public List<ByteBuffer> listSplits(ByteBuffer login, String tableName, int maxSplits) throws org.apache.accumulo.proxy.thrift.AccumuloException,
      org.apache.accumulo.proxy.thrift.AccumuloSecurityException, org.apache.accumulo.proxy.thrift.TableNotFoundException, TException {
    try {
      Collection<Text> splits = getConnector(login).tableOperations().listSplits(tableName, maxSplits);
      List<ByteBuffer> ret = new ArrayList<ByteBuffer>();
      for (Text split : splits) {
        ret.add(TextUtil.getByteBuffer(split));
      }
      return ret;
    } catch (Exception e) {
      handleExceptionTNF(e);
      return null;
    }
  }

  @Override
  public Set<String> listTables(ByteBuffer login) throws TException {
    try {
      return getConnector(login).tableOperations().list();
    } catch (Exception e) {
      throw new TException(e);
    }
  }

  @Override
  public Map<String,Integer> listConstraints(ByteBuffer login, String tableName) throws org.apache.accumulo.proxy.thrift.AccumuloException,
      org.apache.accumulo.proxy.thrift.TableNotFoundException, TException {

    try {
      return getConnector(login).tableOperations().listConstraints(tableName);
    } catch (Exception e) {
      handleExceptionTNF(e);
      return null;
    }
  }

  @Override
  public void mergeTablets(ByteBuffer login, String tableName, ByteBuffer startRow, ByteBuffer endRow)
      throws org.apache.accumulo.proxy.thrift.AccumuloException, org.apache.accumulo.proxy.thrift.AccumuloSecurityException,
      org.apache.accumulo.proxy.thrift.TableNotFoundException, TException {
    try {
      getConnector(login).tableOperations().merge(tableName, ByteBufferUtil.toText(startRow), ByteBufferUtil.toText(endRow));
    } catch (Exception e) {
      handleExceptionTNF(e);
    }
  }

  @Override
  public void offlineTable(ByteBuffer login, String tableName, boolean wait) throws org.apache.accumulo.proxy.thrift.AccumuloException,
      org.apache.accumulo.proxy.thrift.AccumuloSecurityException, org.apache.accumulo.proxy.thrift.TableNotFoundException, TException {
    try {
      getConnector(login).tableOperations().offline(tableName, wait);
    } catch (Exception e) {
      handleExceptionTNF(e);
    }
  }

  @Override
  public void onlineTable(ByteBuffer login, String tableName, boolean wait) throws org.apache.accumulo.proxy.thrift.AccumuloException,
      org.apache.accumulo.proxy.thrift.AccumuloSecurityException, org.apache.accumulo.proxy.thrift.TableNotFoundException, TException {
    try {
      getConnector(login).tableOperations().online(tableName, wait);
    } catch (Exception e) {
      handleExceptionTNF(e);
    }
  }

  @Override
  public void removeConstraint(ByteBuffer login, String tableName, int constraint) throws org.apache.accumulo.proxy.thrift.AccumuloException,
      org.apache.accumulo.proxy.thrift.AccumuloSecurityException, org.apache.accumulo.proxy.thrift.TableNotFoundException, TException {

    try {
      getConnector(login).tableOperations().removeConstraint(tableName, constraint);
    } catch (Exception e) {
      handleExceptionTNF(e);
    }
  }

  @Override
  public void removeTableProperty(ByteBuffer login, String tableName, String property) throws org.apache.accumulo.proxy.thrift.AccumuloException,
      org.apache.accumulo.proxy.thrift.AccumuloSecurityException, org.apache.accumulo.proxy.thrift.TableNotFoundException, TException {
    try {
      getConnector(login).tableOperations().removeProperty(tableName, property);
    } catch (Exception e) {
      handleExceptionTNF(e);
    }
  }

  @Override
  public void renameTable(ByteBuffer login, String oldTableName, String newTableName) throws org.apache.accumulo.proxy.thrift.AccumuloException,
      org.apache.accumulo.proxy.thrift.AccumuloSecurityException, org.apache.accumulo.proxy.thrift.TableNotFoundException,
      org.apache.accumulo.proxy.thrift.TableExistsException, TException {
    try {
      getConnector(login).tableOperations().rename(oldTableName, newTableName);
    } catch (Exception e) {
      handleExceptionTEE(e);
    }
  }

  @Override
  public void setLocalityGroups(ByteBuffer login, String tableName, Map<String,Set<String>> groupStrings)
      throws org.apache.accumulo.proxy.thrift.AccumuloException, org.apache.accumulo.proxy.thrift.AccumuloSecurityException,
      org.apache.accumulo.proxy.thrift.TableNotFoundException, TException {
    try {
      Map<String,Set<Text>> groups = new HashMap<String,Set<Text>>();
      for (Entry<String,Set<String>> groupEntry : groupStrings.entrySet()) {
        groups.put(groupEntry.getKey(), new HashSet<Text>());
        for (String val : groupEntry.getValue()) {
          groups.get(groupEntry.getKey()).add(new Text(val));
        }
      }
      getConnector(login).tableOperations().setLocalityGroups(tableName, groups);
    } catch (Exception e) {
      handleExceptionTNF(e);
    }
  }

  @Override
  public void setTableProperty(ByteBuffer login, String tableName, String property, String value) throws org.apache.accumulo.proxy.thrift.AccumuloException,
      org.apache.accumulo.proxy.thrift.AccumuloSecurityException, org.apache.accumulo.proxy.thrift.TableNotFoundException, TException {
    try {
      getConnector(login).tableOperations().setProperty(tableName, property, value);
    } catch (Exception e) {
      handleExceptionTNF(e);
    }
  }

  @Override
  public Map<String,String> tableIdMap(ByteBuffer login) throws TException {
    try {
      return getConnector(login).tableOperations().tableIdMap();
    } catch (Exception e) {
      throw new TException(e);
    }
  }

  @Override
  public List<DiskUsage> getDiskUsage(ByteBuffer login, Set<String> tables) throws org.apache.accumulo.proxy.thrift.AccumuloException,
      org.apache.accumulo.proxy.thrift.AccumuloSecurityException, org.apache.accumulo.proxy.thrift.TableNotFoundException, TException {
    try {
      List<org.apache.accumulo.core.client.admin.DiskUsage> diskUsages = getConnector(login).tableOperations().getDiskUsage(tables);
      List<DiskUsage> retUsages = new ArrayList<DiskUsage>();
      for (org.apache.accumulo.core.client.admin.DiskUsage diskUsage : diskUsages) {
        DiskUsage usage = new DiskUsage();
        usage.setTables(new ArrayList<String>(diskUsage.getTables()));
        usage.setUsage(diskUsage.getUsage());
        retUsages.add(usage);
      }
      return retUsages;
    } catch (Exception e) {
      handleExceptionTNF(e);
      return null;
    }
  }

  @Override
  public Map<String,String> getSiteConfiguration(ByteBuffer login) throws org.apache.accumulo.proxy.thrift.AccumuloException,
      org.apache.accumulo.proxy.thrift.AccumuloSecurityException, TException {
    try {
      return getConnector(login).instanceOperations().getSiteConfiguration();
    } catch (Exception e) {
      handleException(e);
      return null;
    }
  }

  @Override
  public Map<String,String> getSystemConfiguration(ByteBuffer login) throws org.apache.accumulo.proxy.thrift.AccumuloException,
      org.apache.accumulo.proxy.thrift.AccumuloSecurityException, TException {
    try {
      return getConnector(login).instanceOperations().getSystemConfiguration();
    } catch (Exception e) {
      handleException(e);
      return null;
    }
  }

  @Override
  public List<String> getTabletServers(ByteBuffer login) throws TException {
    try {
      return getConnector(login).instanceOperations().getTabletServers();
    } catch (Exception e) {
      throw new TException(e);
    }
  }

  @Override
  public List<org.apache.accumulo.proxy.thrift.ActiveScan> getActiveScans(ByteBuffer login, String tserver)
      throws org.apache.accumulo.proxy.thrift.AccumuloException, org.apache.accumulo.proxy.thrift.AccumuloSecurityException, TException {
    List<org.apache.accumulo.proxy.thrift.ActiveScan> result = new ArrayList<org.apache.accumulo.proxy.thrift.ActiveScan>();
    try {
      List<ActiveScan> activeScans = getConnector(login).instanceOperations().getActiveScans(tserver);
      for (ActiveScan scan : activeScans) {
        org.apache.accumulo.proxy.thrift.ActiveScan pscan = new org.apache.accumulo.proxy.thrift.ActiveScan();
        pscan.client = scan.getClient();
        pscan.user = scan.getUser();
        pscan.table = scan.getTable();
        pscan.age = scan.getAge();
        pscan.idleTime = scan.getIdleTime();
        pscan.type = ScanType.valueOf(scan.getType().toString());
        pscan.state = ScanState.valueOf(scan.getState().toString());
        TabletId e = scan.getTablet();
        pscan.extent = new org.apache.accumulo.proxy.thrift.KeyExtent(e.getTableId().toString(), TextUtil.getByteBuffer(e.getEndRow()),
            TextUtil.getByteBuffer(e.getPrevEndRow()));
        pscan.columns = new ArrayList<org.apache.accumulo.proxy.thrift.Column>();
        if (scan.getColumns() != null) {
          for (Column c : scan.getColumns()) {
            org.apache.accumulo.proxy.thrift.Column column = new org.apache.accumulo.proxy.thrift.Column();
            column.setColFamily(c.getColumnFamily());
            column.setColQualifier(c.getColumnQualifier());
            column.setColVisibility(c.getColumnVisibility());
            pscan.columns.add(column);
          }
        }
        pscan.iterators = new ArrayList<org.apache.accumulo.proxy.thrift.IteratorSetting>();
        for (String iteratorString : scan.getSsiList()) {
          String[] parts = iteratorString.split("[=,]");
          if (parts.length == 3) {
            String name = parts[0];
            int priority = Integer.parseInt(parts[1]);
            String classname = parts[2];
            org.apache.accumulo.proxy.thrift.IteratorSetting settings = new org.apache.accumulo.proxy.thrift.IteratorSetting(priority, name, classname, scan
                .getSsio().get(name));
            pscan.iterators.add(settings);
          }
        }
        pscan.authorizations = new ArrayList<ByteBuffer>();
        if (scan.getAuthorizations() != null) {
          for (byte[] a : scan.getAuthorizations()) {
            pscan.authorizations.add(ByteBuffer.wrap(a));
          }
        }
        result.add(pscan);
      }
      return result;
    } catch (Exception e) {
      handleException(e);
      return null;
    }
  }

  @Override
  public List<org.apache.accumulo.proxy.thrift.ActiveCompaction> getActiveCompactions(ByteBuffer login, String tserver)
      throws org.apache.accumulo.proxy.thrift.AccumuloException, org.apache.accumulo.proxy.thrift.AccumuloSecurityException, TException {

    try {
      List<org.apache.accumulo.proxy.thrift.ActiveCompaction> result = new ArrayList<org.apache.accumulo.proxy.thrift.ActiveCompaction>();
      List<ActiveCompaction> active = getConnector(login).instanceOperations().getActiveCompactions(tserver);
      for (ActiveCompaction comp : active) {
        org.apache.accumulo.proxy.thrift.ActiveCompaction pcomp = new org.apache.accumulo.proxy.thrift.ActiveCompaction();
        pcomp.age = comp.getAge();
        pcomp.entriesRead = comp.getEntriesRead();
        pcomp.entriesWritten = comp.getEntriesWritten();
        TabletId e = comp.getTablet();
        pcomp.extent = new org.apache.accumulo.proxy.thrift.KeyExtent(e.getTableId().toString(), TextUtil.getByteBuffer(e.getEndRow()),
            TextUtil.getByteBuffer(e.getPrevEndRow()));
        pcomp.inputFiles = new ArrayList<String>();
        if (comp.getInputFiles() != null) {
          pcomp.inputFiles.addAll(comp.getInputFiles());
        }
        pcomp.localityGroup = comp.getLocalityGroup();
        pcomp.outputFile = comp.getOutputFile();
        pcomp.reason = CompactionReason.valueOf(comp.getReason().toString());
        pcomp.type = CompactionType.valueOf(comp.getType().toString());

        pcomp.iterators = new ArrayList<org.apache.accumulo.proxy.thrift.IteratorSetting>();
        if (comp.getIterators() != null) {
          for (IteratorSetting setting : comp.getIterators()) {
            org.apache.accumulo.proxy.thrift.IteratorSetting psetting = new org.apache.accumulo.proxy.thrift.IteratorSetting(setting.getPriority(),
                setting.getName(), setting.getIteratorClass(), setting.getOptions());
            pcomp.iterators.add(psetting);
          }
        }
        result.add(pcomp);
      }
      return result;
    } catch (Exception e) {
      handleException(e);
      return null;
    }
  }

  @Override
  public void removeProperty(ByteBuffer login, String property) throws org.apache.accumulo.proxy.thrift.AccumuloException,
      org.apache.accumulo.proxy.thrift.AccumuloSecurityException, TException {
    try {
      getConnector(login).instanceOperations().removeProperty(property);
    } catch (Exception e) {
      handleException(e);
    }
  }

  @Override
  public void setProperty(ByteBuffer login, String property, String value) throws org.apache.accumulo.proxy.thrift.AccumuloException,
      org.apache.accumulo.proxy.thrift.AccumuloSecurityException, TException {
    try {
      getConnector(login).instanceOperations().setProperty(property, value);
    } catch (Exception e) {
      handleException(e);
    }
  }

  @Override
  public boolean testClassLoad(ByteBuffer login, String className, String asTypeName) throws org.apache.accumulo.proxy.thrift.AccumuloException,
      org.apache.accumulo.proxy.thrift.AccumuloSecurityException, TException {
    try {
      return getConnector(login).instanceOperations().testClassLoad(className, asTypeName);
    } catch (Exception e) {
      handleException(e);
      return false;
    }
  }

  @Override
  public boolean authenticateUser(ByteBuffer login, String user, Map<String,String> properties) throws org.apache.accumulo.proxy.thrift.AccumuloException,
      org.apache.accumulo.proxy.thrift.AccumuloSecurityException, TException {
    try {
      return getConnector(login).securityOperations().authenticateUser(user, getToken(user, properties));
    } catch (Exception e) {
      handleException(e);
      return false;
    }
  }

  @Override
  public void changeUserAuthorizations(ByteBuffer login, String user, Set<ByteBuffer> authorizations)
      throws org.apache.accumulo.proxy.thrift.AccumuloException, org.apache.accumulo.proxy.thrift.AccumuloSecurityException, TException {
    try {
      Set<String> auths = new HashSet<String>();
      for (ByteBuffer auth : authorizations) {
        auths.add(ByteBufferUtil.toString(auth));
      }
      getConnector(login).securityOperations().changeUserAuthorizations(user, new Authorizations(auths.toArray(new String[0])));
    } catch (Exception e) {
      handleException(e);
    }
  }

  @Override
  public void changeLocalUserPassword(ByteBuffer login, String user, ByteBuffer password) throws org.apache.accumulo.proxy.thrift.AccumuloException,
      org.apache.accumulo.proxy.thrift.AccumuloSecurityException, TException {
    try {
      getConnector(login).securityOperations().changeLocalUserPassword(user, new PasswordToken(password));
    } catch (Exception e) {
      handleException(e);
    }
  }

  @Override
  public void createLocalUser(ByteBuffer login, String user, ByteBuffer password) throws org.apache.accumulo.proxy.thrift.AccumuloException,
      org.apache.accumulo.proxy.thrift.AccumuloSecurityException, TException {
    try {
      getConnector(login).securityOperations().createLocalUser(user, new PasswordToken(password));
    } catch (Exception e) {
      handleException(e);
    }
  }

  @Override
  public void dropLocalUser(ByteBuffer login, String user) throws org.apache.accumulo.proxy.thrift.AccumuloException,
      org.apache.accumulo.proxy.thrift.AccumuloSecurityException, TException {
    try {
      getConnector(login).securityOperations().dropLocalUser(user);
    } catch (Exception e) {
      handleException(e);
    }
  }

  @Override
  public List<ByteBuffer> getUserAuthorizations(ByteBuffer login, String user) throws org.apache.accumulo.proxy.thrift.AccumuloException,
      org.apache.accumulo.proxy.thrift.AccumuloSecurityException, TException {
    try {
      return getConnector(login).securityOperations().getUserAuthorizations(user).getAuthorizationsBB();
    } catch (Exception e) {
      handleException(e);
      return null;
    }
  }

  @Override
  public void grantSystemPermission(ByteBuffer login, String user, org.apache.accumulo.proxy.thrift.SystemPermission perm)
      throws org.apache.accumulo.proxy.thrift.AccumuloException, org.apache.accumulo.proxy.thrift.AccumuloSecurityException, TException {
    try {
      getConnector(login).securityOperations().grantSystemPermission(user, SystemPermission.getPermissionById((byte) perm.getValue()));
    } catch (Exception e) {
      handleException(e);
    }
  }

  @Override
  public void grantTablePermission(ByteBuffer login, String user, String table, org.apache.accumulo.proxy.thrift.TablePermission perm)
      throws org.apache.accumulo.proxy.thrift.AccumuloException, org.apache.accumulo.proxy.thrift.AccumuloSecurityException,
      org.apache.accumulo.proxy.thrift.TableNotFoundException, TException {
    try {
      getConnector(login).securityOperations().grantTablePermission(user, table, TablePermission.getPermissionById((byte) perm.getValue()));
    } catch (Exception e) {
      handleExceptionTNF(e);
    }
  }

  @Override
  public boolean hasSystemPermission(ByteBuffer login, String user, org.apache.accumulo.proxy.thrift.SystemPermission perm)
      throws org.apache.accumulo.proxy.thrift.AccumuloException, org.apache.accumulo.proxy.thrift.AccumuloSecurityException, TException {
    try {
      return getConnector(login).securityOperations().hasSystemPermission(user, SystemPermission.getPermissionById((byte) perm.getValue()));
    } catch (Exception e) {
      handleException(e);
      return false;
    }
  }

  @Override
  public boolean hasTablePermission(ByteBuffer login, String user, String table, org.apache.accumulo.proxy.thrift.TablePermission perm)
      throws org.apache.accumulo.proxy.thrift.AccumuloException, org.apache.accumulo.proxy.thrift.AccumuloSecurityException,
      org.apache.accumulo.proxy.thrift.TableNotFoundException, TException {
    try {
      return getConnector(login).securityOperations().hasTablePermission(user, table, TablePermission.getPermissionById((byte) perm.getValue()));
    } catch (Exception e) {
      handleExceptionTNF(e);
      return false;
    }
  }

  @Override
  public Set<String> listLocalUsers(ByteBuffer login) throws org.apache.accumulo.proxy.thrift.AccumuloException,
      org.apache.accumulo.proxy.thrift.AccumuloSecurityException, TException {
    try {
      return getConnector(login).securityOperations().listLocalUsers();
    } catch (Exception e) {
      handleException(e);
      return null;
    }
  }

  @Override
  public void revokeSystemPermission(ByteBuffer login, String user, org.apache.accumulo.proxy.thrift.SystemPermission perm)
      throws org.apache.accumulo.proxy.thrift.AccumuloException, org.apache.accumulo.proxy.thrift.AccumuloSecurityException, TException {
    try {
      getConnector(login).securityOperations().revokeSystemPermission(user, SystemPermission.getPermissionById((byte) perm.getValue()));
    } catch (Exception e) {
      handleException(e);
    }
  }

  @Override
  public void revokeTablePermission(ByteBuffer login, String user, String table, org.apache.accumulo.proxy.thrift.TablePermission perm)
      throws org.apache.accumulo.proxy.thrift.AccumuloException, org.apache.accumulo.proxy.thrift.AccumuloSecurityException,
      org.apache.accumulo.proxy.thrift.TableNotFoundException, TException {
    try {
      getConnector(login).securityOperations().revokeTablePermission(user, table, TablePermission.getPermissionById((byte) perm.getValue()));
    } catch (Exception e) {
      handleExceptionTNF(e);
    }
  }

  private Authorizations getAuthorizations(Set<ByteBuffer> authorizations) {
    List<String> auths = new ArrayList<String>();
    for (ByteBuffer bbauth : authorizations) {
      auths.add(ByteBufferUtil.toString(bbauth));
    }
    return new Authorizations(auths.toArray(new String[0]));
  }

  @Override
  public String createScanner(ByteBuffer login, String tableName, ScanOptions opts) throws org.apache.accumulo.proxy.thrift.AccumuloException,
      org.apache.accumulo.proxy.thrift.AccumuloSecurityException, org.apache.accumulo.proxy.thrift.TableNotFoundException, TException {
    try {
      Connector connector = getConnector(login);

      Authorizations auth;
      if (opts != null && opts.isSetAuthorizations()) {
        auth = getAuthorizations(opts.authorizations);
      } else {
        auth = connector.securityOperations().getUserAuthorizations(connector.whoami());
      }
      Scanner scanner = connector.createScanner(tableName, auth);

      if (opts != null) {
        if (opts.iterators != null) {
          for (org.apache.accumulo.proxy.thrift.IteratorSetting iter : opts.iterators) {
            IteratorSetting is = new IteratorSetting(iter.getPriority(), iter.getName(), iter.getIteratorClass(), iter.getProperties());
            scanner.addScanIterator(is);
          }
        }
        org.apache.accumulo.proxy.thrift.Range prange = opts.range;
        if (prange != null) {
          Range range = new Range(Util.fromThrift(prange.getStart()), prange.startInclusive, Util.fromThrift(prange.getStop()), prange.stopInclusive);
          scanner.setRange(range);
        }
        if (opts.columns != null) {
          for (ScanColumn col : opts.columns) {
            if (col.isSetColQualifier())
              scanner.fetchColumn(ByteBufferUtil.toText(col.colFamily), ByteBufferUtil.toText(col.colQualifier));
            else
              scanner.fetchColumnFamily(ByteBufferUtil.toText(col.colFamily));
          }
        }
      }

      UUID uuid = UUID.randomUUID();

      ScannerPlusIterator spi = new ScannerPlusIterator();
      spi.scanner = scanner;
      spi.iterator = scanner.iterator();
      scannerCache.put(uuid, spi);
      return uuid.toString();
    } catch (Exception e) {
      handleExceptionTNF(e);
      return null;
    }
  }

  @Override
  public String createBatchScanner(ByteBuffer login, String tableName, BatchScanOptions opts) throws org.apache.accumulo.proxy.thrift.AccumuloException,
      org.apache.accumulo.proxy.thrift.AccumuloSecurityException, org.apache.accumulo.proxy.thrift.TableNotFoundException, TException {
    try {
      Connector connector = getConnector(login);

      int threads = 10;
      Authorizations auth;
      if (opts != null && opts.isSetAuthorizations()) {
        auth = getAuthorizations(opts.authorizations);
      } else {
        auth = connector.securityOperations().getUserAuthorizations(connector.whoami());
      }
      if (opts != null && opts.threads > 0)
        threads = opts.threads;

      BatchScanner scanner = connector.createBatchScanner(tableName, auth, threads);

      if (opts != null) {
        if (opts.iterators != null) {
          for (org.apache.accumulo.proxy.thrift.IteratorSetting iter : opts.iterators) {
            IteratorSetting is = new IteratorSetting(iter.getPriority(), iter.getName(), iter.getIteratorClass(), iter.getProperties());
            scanner.addScanIterator(is);
          }
        }

        ArrayList<Range> ranges = new ArrayList<Range>();

        if (opts.ranges == null) {
          ranges.add(new Range());
        } else {
          for (org.apache.accumulo.proxy.thrift.Range range : opts.ranges) {
            Range aRange = new Range(range.getStart() == null ? null : Util.fromThrift(range.getStart()), true, range.getStop() == null ? null
                : Util.fromThrift(range.getStop()), false);
            ranges.add(aRange);
          }
        }
        scanner.setRanges(ranges);

        if (opts.columns != null) {
          for (ScanColumn col : opts.columns) {
            if (col.isSetColQualifier())
              scanner.fetchColumn(ByteBufferUtil.toText(col.colFamily), ByteBufferUtil.toText(col.colQualifier));
            else
              scanner.fetchColumnFamily(ByteBufferUtil.toText(col.colFamily));
          }
        }
      }

      UUID uuid = UUID.randomUUID();

      ScannerPlusIterator spi = new ScannerPlusIterator();
      spi.scanner = scanner;
      spi.iterator = scanner.iterator();
      scannerCache.put(uuid, spi);
      return uuid.toString();
    } catch (Exception e) {
      handleExceptionTNF(e);
      return null;
    }
  }

  private ScannerPlusIterator getScanner(String scanner) throws UnknownScanner {

    UUID uuid = null;
    try {
      uuid = UUID.fromString(scanner);
    } catch (IllegalArgumentException e) {
      throw new UnknownScanner(e.getMessage());
    }

    ScannerPlusIterator spi = scannerCache.getIfPresent(uuid);
    if (spi == null) {
      throw new UnknownScanner("Scanner never existed or no longer exists");
    }
    return spi;
  }

  @Override
  public boolean hasNext(String scanner) throws UnknownScanner, TException {
    ScannerPlusIterator spi = getScanner(scanner);

    return (spi.iterator.hasNext());
  }

  @Override
  public KeyValueAndPeek nextEntry(String scanner) throws NoMoreEntriesException, UnknownScanner, org.apache.accumulo.proxy.thrift.AccumuloSecurityException,
      TException {

    ScanResult scanResult = nextK(scanner, 1);
    if (scanResult.results.size() > 0) {
      return new KeyValueAndPeek(scanResult.results.get(0), scanResult.isMore());
    } else {
      throw new NoMoreEntriesException();
    }
  }

  @Override
  public ScanResult nextK(String scanner, int k) throws NoMoreEntriesException, UnknownScanner, org.apache.accumulo.proxy.thrift.AccumuloSecurityException,
      TException {

    // fetch the scanner
    ScannerPlusIterator spi = getScanner(scanner);
    Iterator<Map.Entry<Key,Value>> batchScanner = spi.iterator;
    // synchronized to prevent race conditions
    synchronized (batchScanner) {
      ScanResult ret = new ScanResult();
      ret.setResults(new ArrayList<KeyValue>());
      int numRead = 0;
      try {
        while (batchScanner.hasNext() && numRead < k) {
          Map.Entry<Key,Value> next = batchScanner.next();
          ret.addToResults(new KeyValue(Util.toThrift(next.getKey()), ByteBuffer.wrap(next.getValue().get())));
          numRead++;
        }
        ret.setMore(numRead == k);
      } catch (Exception ex) {
        closeScanner(scanner);
        throw new org.apache.accumulo.proxy.thrift.AccumuloSecurityException(ex.toString());
      }
      return ret;
    }
  }

  @Override
  public void closeScanner(String scanner) throws UnknownScanner, TException {
    UUID uuid = null;
    try {
      uuid = UUID.fromString(scanner);
    } catch (IllegalArgumentException e) {
      throw new UnknownScanner(e.getMessage());
    }

    try {
      if (scannerCache.asMap().remove(uuid) == null) {
        throw new UnknownScanner("Scanner never existed or no longer exists");
      }
    } catch (UnknownScanner e) {
      throw e;
    } catch (Exception e) {
      throw new TException(e.toString());
    }
  }

  @Override
  public void updateAndFlush(ByteBuffer login, String tableName, Map<ByteBuffer,List<ColumnUpdate>> cells)
      throws org.apache.accumulo.proxy.thrift.AccumuloException, org.apache.accumulo.proxy.thrift.AccumuloSecurityException,
      org.apache.accumulo.proxy.thrift.TableNotFoundException, org.apache.accumulo.proxy.thrift.MutationsRejectedException, TException {
    BatchWriterPlusException bwpe = null;
    try {
<<<<<<< HEAD
      BatchWriterPlusProblem bwpe = getWriter(login, tableName, null);
=======
      bwpe = getWriter(login, tableName, null);
>>>>>>> c9f33d09
      addCellsToWriter(cells, bwpe);
      if (bwpe.exception != null)
        throw bwpe.exception;
      bwpe.writer.flush();
    } catch (Exception e) {
      handleExceptionMRE(e);
    } finally {
      if (null != bwpe) {
        try {
          bwpe.writer.close();
        } catch (MutationsRejectedException e) {
          handleExceptionMRE(e);
        }
      }
    }
  }

  private static final ColumnVisibility EMPTY_VIS = new ColumnVisibility();

<<<<<<< HEAD
  private void addCellsToWriter(Map<ByteBuffer,List<ColumnUpdate>> cells, BatchWriterPlusProblem bwpe) {
=======
  void addCellsToWriter(Map<ByteBuffer,List<ColumnUpdate>> cells, BatchWriterPlusException bwpe) {
>>>>>>> c9f33d09
    if (bwpe.exception != null)
      return;

    HashMap<Text,ColumnVisibility> vizMap = new HashMap<Text,ColumnVisibility>();

    for (Map.Entry<ByteBuffer,List<ColumnUpdate>> entry : cells.entrySet()) {
      Mutation m = new Mutation(ByteBufferUtil.toBytes(entry.getKey()));
      addUpdatesToMutation(vizMap, m, entry.getValue());
      try {
        bwpe.writer.addMutation(m);
      } catch (MutationsRejectedException mre) {
        bwpe.exception = mre;
      }
    }
  }

  private void addUpdatesToMutation(HashMap<Text,ColumnVisibility> vizMap, Mutation m, List<ColumnUpdate> cu) {
    for (ColumnUpdate update : cu) {
      ColumnVisibility viz = EMPTY_VIS;
      if (update.isSetColVisibility()) {
        viz = getCahcedCV(vizMap, update.getColVisibility());
      }
      byte[] value = new byte[0];
      if (update.isSetValue())
        value = update.getValue();
      if (update.isSetTimestamp()) {
        if (update.isSetDeleteCell() && update.isDeleteCell()) {
          m.putDelete(update.getColFamily(), update.getColQualifier(), viz, update.getTimestamp());
        } else {
          m.put(update.getColFamily(), update.getColQualifier(), viz, update.getTimestamp(), value);
        }
      } else {
        if (update.isSetDeleteCell() && update.isDeleteCell()) {
          m.putDelete(new Text(update.getColFamily()), new Text(update.getColQualifier()), viz);
        } else {
          m.put(new Text(update.getColFamily()), new Text(update.getColQualifier()), viz, new Value(value));
        }
      }
    }
  }

  private static ColumnVisibility getCahcedCV(HashMap<Text,ColumnVisibility> vizMap, byte[] cv) {
    ColumnVisibility viz;
    Text vizText = new Text(cv);
    viz = vizMap.get(vizText);
    if (viz == null) {
      vizMap.put(vizText, viz = new ColumnVisibility(vizText));
    }
    return viz;
  }

  @Override
  public String createWriter(ByteBuffer login, String tableName, WriterOptions opts) throws org.apache.accumulo.proxy.thrift.AccumuloException,
      org.apache.accumulo.proxy.thrift.AccumuloSecurityException, org.apache.accumulo.proxy.thrift.TableNotFoundException, TException {
    try {
      BatchWriterPlusProblem writer = getWriter(login, tableName, opts);
      UUID uuid = UUID.randomUUID();
      writerCache.put(uuid, writer);
      return uuid.toString();
    } catch (Exception e) {
      handleExceptionTNF(e);
      return null;
    }
  }

  @Override
  public void update(String writer, Map<ByteBuffer,List<ColumnUpdate>> cells) throws TException {
    try {
      BatchWriterPlusProblem bwpe = getWriter(writer);
      addCellsToWriter(cells, bwpe);
    } catch (UnknownWriter e) {
      // just drop it, this is a oneway thrift call and throwing a TException seems to make all subsequent thrift calls fail
    }
  }

  @Override
  public void flush(String writer) throws UnknownWriter, org.apache.accumulo.proxy.thrift.MutationsRejectedException, TException {
    try {
      BatchWriterPlusProblem bwpe = getWriter(writer);
      if (bwpe.exception != null)
        throw bwpe.exception;
      bwpe.writer.flush();
    } catch (MutationsRejectedException e) {
      throw new org.apache.accumulo.proxy.thrift.MutationsRejectedException(e.toString());
    } catch (UnknownWriter uw) {
      throw uw;
    } catch (Exception e) {
      throw new TException(e);
    }
  }

  @Override
  public void closeWriter(String writer) throws UnknownWriter, org.apache.accumulo.proxy.thrift.MutationsRejectedException, TException {
    try {
      BatchWriterPlusProblem bwpe = getWriter(writer);
      if (bwpe.exception != null)
        throw bwpe.exception;
      bwpe.writer.close();
      writerCache.invalidate(UUID.fromString(writer));
    } catch (UnknownWriter uw) {
      throw uw;
    } catch (MutationsRejectedException e) {
      throw new org.apache.accumulo.proxy.thrift.MutationsRejectedException(e.toString());
    } catch (Exception e) {
      throw new TException(e);
    }
  }

  private BatchWriterPlusProblem getWriter(String writer) throws UnknownWriter {
    UUID uuid = null;
    try {
      uuid = UUID.fromString(writer);
    } catch (IllegalArgumentException iae) {
      throw new UnknownWriter(iae.getMessage());
    }

    BatchWriterPlusProblem bwpe = writerCache.getIfPresent(uuid);
    if (bwpe == null) {
      throw new UnknownWriter("Writer never existed or no longer exists");
    }
    return bwpe;
  }

<<<<<<< HEAD
  private BatchWriterPlusProblem getWriter(ByteBuffer login, String tableName, WriterOptions opts) throws Exception {
=======
  BatchWriterPlusException getWriter(ByteBuffer login, String tableName, WriterOptions opts) throws Exception {
>>>>>>> c9f33d09
    BatchWriterConfig cfg = new BatchWriterConfig();
    if (opts != null) {
      if (opts.maxMemory != 0)
        cfg.setMaxMemory(opts.maxMemory);
      if (opts.threads != 0)
        cfg.setMaxWriteThreads(opts.threads);
      if (opts.timeoutMs != 0)
        cfg.setTimeout(opts.timeoutMs, TimeUnit.MILLISECONDS);
      if (opts.latencyMs != 0)
        cfg.setMaxLatency(opts.latencyMs, TimeUnit.MILLISECONDS);
      if (opts.isSetDurability() && opts.durability != null) {
        cfg.setDurability(getDurability(opts.getDurability()));
      }
    }
    BatchWriterPlusProblem result = new BatchWriterPlusProblem();
    result.writer = getConnector(login).createBatchWriter(tableName, cfg);
    return result;
  }

  private org.apache.accumulo.core.client.Durability getDurability(Durability durability) {
    switch (durability) {
      case DEFAULT:
        return org.apache.accumulo.core.client.Durability.DEFAULT;
      case FLUSH:
        return org.apache.accumulo.core.client.Durability.FLUSH;
      case LOG:
        return org.apache.accumulo.core.client.Durability.LOG;
      case NONE:
        return org.apache.accumulo.core.client.Durability.NONE;
      case SYNC:
        return org.apache.accumulo.core.client.Durability.SYNC;
    }
    throw new IllegalArgumentException("Invalid durability value: " + durability.ordinal());
  }

  private IteratorSetting getIteratorSetting(org.apache.accumulo.proxy.thrift.IteratorSetting setting) {
    return new IteratorSetting(setting.priority, setting.name, setting.iteratorClass, setting.getProperties());
  }

  private IteratorScope getIteratorScope(org.apache.accumulo.proxy.thrift.IteratorScope scope) {
    return IteratorScope.valueOf(scope.toString().toLowerCase());
  }

  private EnumSet<IteratorScope> getIteratorScopes(Set<org.apache.accumulo.proxy.thrift.IteratorScope> scopes) {
    EnumSet<IteratorScope> scopes_ = EnumSet.noneOf(IteratorScope.class);
    for (org.apache.accumulo.proxy.thrift.IteratorScope scope : scopes) {
      scopes_.add(getIteratorScope(scope));
    }
    return scopes_;
  }

  private EnumSet<org.apache.accumulo.proxy.thrift.IteratorScope> getProxyIteratorScopes(Set<IteratorScope> scopes) {
    EnumSet<org.apache.accumulo.proxy.thrift.IteratorScope> scopes_ = EnumSet.noneOf(org.apache.accumulo.proxy.thrift.IteratorScope.class);
    for (IteratorScope scope : scopes) {
      scopes_.add(org.apache.accumulo.proxy.thrift.IteratorScope.valueOf(scope.toString().toUpperCase()));
    }
    return scopes_;
  }

  @Override
  public void attachIterator(ByteBuffer login, String tableName, org.apache.accumulo.proxy.thrift.IteratorSetting setting,
      Set<org.apache.accumulo.proxy.thrift.IteratorScope> scopes) throws org.apache.accumulo.proxy.thrift.AccumuloSecurityException,
      org.apache.accumulo.proxy.thrift.AccumuloException, org.apache.accumulo.proxy.thrift.TableNotFoundException, TException {
    try {
      getConnector(login).tableOperations().attachIterator(tableName, getIteratorSetting(setting), getIteratorScopes(scopes));
    } catch (Exception e) {
      handleExceptionTNF(e);
    }
  }

  @Override
  public void checkIteratorConflicts(ByteBuffer login, String tableName, org.apache.accumulo.proxy.thrift.IteratorSetting setting,
      Set<org.apache.accumulo.proxy.thrift.IteratorScope> scopes) throws org.apache.accumulo.proxy.thrift.AccumuloException,
      org.apache.accumulo.proxy.thrift.AccumuloSecurityException, org.apache.accumulo.proxy.thrift.TableNotFoundException, TException {
    try {
      getConnector(login).tableOperations().checkIteratorConflicts(tableName, getIteratorSetting(setting), getIteratorScopes(scopes));
    } catch (Exception e) {
      handleExceptionTNF(e);
    }
  }

  @Override
  public void cloneTable(ByteBuffer login, String tableName, String newTableName, boolean flush, Map<String,String> propertiesToSet,
      Set<String> propertiesToExclude) throws org.apache.accumulo.proxy.thrift.AccumuloException, org.apache.accumulo.proxy.thrift.AccumuloSecurityException,
      org.apache.accumulo.proxy.thrift.TableNotFoundException, org.apache.accumulo.proxy.thrift.TableExistsException, TException {
    try {
      propertiesToExclude = propertiesToExclude == null ? new HashSet<String>() : propertiesToExclude;
      propertiesToSet = propertiesToSet == null ? new HashMap<String,String>() : propertiesToSet;

      getConnector(login).tableOperations().clone(tableName, newTableName, flush, propertiesToSet, propertiesToExclude);
    } catch (Exception e) {
      handleExceptionTEE(e);
    }
  }

  @Override
  public void exportTable(ByteBuffer login, String tableName, String exportDir) throws org.apache.accumulo.proxy.thrift.AccumuloException,
      org.apache.accumulo.proxy.thrift.AccumuloSecurityException, org.apache.accumulo.proxy.thrift.TableNotFoundException, TException {

    try {
      getConnector(login).tableOperations().exportTable(tableName, exportDir);
    } catch (Exception e) {
      handleExceptionTNF(e);
    }
  }

  @Override
  public void importTable(ByteBuffer login, String tableName, String importDir) throws org.apache.accumulo.proxy.thrift.AccumuloException,
      org.apache.accumulo.proxy.thrift.AccumuloSecurityException, org.apache.accumulo.proxy.thrift.TableExistsException, TException {

    try {
      getConnector(login).tableOperations().importTable(tableName, importDir);
    } catch (TableExistsException e) {
      throw new org.apache.accumulo.proxy.thrift.TableExistsException(e.toString());
    } catch (Exception e) {
      handleException(e);
    }
  }

  @Override
  public org.apache.accumulo.proxy.thrift.IteratorSetting getIteratorSetting(ByteBuffer login, String tableName, String iteratorName,
      org.apache.accumulo.proxy.thrift.IteratorScope scope) throws org.apache.accumulo.proxy.thrift.AccumuloException,
      org.apache.accumulo.proxy.thrift.AccumuloSecurityException, org.apache.accumulo.proxy.thrift.TableNotFoundException, TException {
    try {
      IteratorSetting is = getConnector(login).tableOperations().getIteratorSetting(tableName, iteratorName, getIteratorScope(scope));
      return new org.apache.accumulo.proxy.thrift.IteratorSetting(is.getPriority(), is.getName(), is.getIteratorClass(), is.getOptions());
    } catch (Exception e) {
      handleExceptionTNF(e);
      return null;
    }
  }

  @Override
  public Map<String,Set<org.apache.accumulo.proxy.thrift.IteratorScope>> listIterators(ByteBuffer login, String tableName)
      throws org.apache.accumulo.proxy.thrift.AccumuloException, org.apache.accumulo.proxy.thrift.AccumuloSecurityException,
      org.apache.accumulo.proxy.thrift.TableNotFoundException, TException {
    try {
      Map<String,EnumSet<IteratorScope>> iterMap = getConnector(login).tableOperations().listIterators(tableName);
      Map<String,Set<org.apache.accumulo.proxy.thrift.IteratorScope>> result = new HashMap<String,Set<org.apache.accumulo.proxy.thrift.IteratorScope>>();
      for (Map.Entry<String,EnumSet<IteratorScope>> entry : iterMap.entrySet()) {
        result.put(entry.getKey(), getProxyIteratorScopes(entry.getValue()));
      }
      return result;
    } catch (Exception e) {
      handleExceptionTNF(e);
      return null;
    }
  }

  @Override
  public void removeIterator(ByteBuffer login, String tableName, String iterName, Set<org.apache.accumulo.proxy.thrift.IteratorScope> scopes)
      throws org.apache.accumulo.proxy.thrift.AccumuloException, org.apache.accumulo.proxy.thrift.AccumuloSecurityException,
      org.apache.accumulo.proxy.thrift.TableNotFoundException, TException {
    try {
      getConnector(login).tableOperations().removeIterator(tableName, iterName, getIteratorScopes(scopes));
    } catch (Exception e) {
      handleExceptionTNF(e);
    }
  }

  @Override
  public Set<org.apache.accumulo.proxy.thrift.Range> splitRangeByTablets(ByteBuffer login, String tableName, org.apache.accumulo.proxy.thrift.Range range,
      int maxSplits) throws org.apache.accumulo.proxy.thrift.AccumuloException, org.apache.accumulo.proxy.thrift.AccumuloSecurityException,
      org.apache.accumulo.proxy.thrift.TableNotFoundException, TException {
    try {
      Set<Range> ranges = getConnector(login).tableOperations().splitRangeByTablets(tableName, getRange(range), maxSplits);
      Set<org.apache.accumulo.proxy.thrift.Range> result = new HashSet<org.apache.accumulo.proxy.thrift.Range>();
      for (Range r : ranges) {
        result.add(getRange(r));
      }
      return result;
    } catch (Exception e) {
      handleExceptionTNF(e);
      return null;
    }
  }

  private org.apache.accumulo.proxy.thrift.Range getRange(Range r) {
    return new org.apache.accumulo.proxy.thrift.Range(getProxyKey(r.getStartKey()), r.isStartKeyInclusive(), getProxyKey(r.getEndKey()), r.isEndKeyInclusive());
  }

  private org.apache.accumulo.proxy.thrift.Key getProxyKey(Key k) {
    if (k == null)
      return null;
    org.apache.accumulo.proxy.thrift.Key result = new org.apache.accumulo.proxy.thrift.Key(TextUtil.getByteBuffer(k.getRow()), TextUtil.getByteBuffer(k
        .getColumnFamily()), TextUtil.getByteBuffer(k.getColumnQualifier()), TextUtil.getByteBuffer(k.getColumnVisibility()));
    result.setTimestamp(k.getTimestamp());
    return result;
  }

  private Range getRange(org.apache.accumulo.proxy.thrift.Range range) {
    return new Range(Util.fromThrift(range.start), Util.fromThrift(range.stop));
  }

  @Override
  public void importDirectory(ByteBuffer login, String tableName, String importDir, String failureDir, boolean setTime)
      throws org.apache.accumulo.proxy.thrift.TableNotFoundException, org.apache.accumulo.proxy.thrift.AccumuloException,
      org.apache.accumulo.proxy.thrift.AccumuloSecurityException, TException {
    try {
      getConnector(login).tableOperations().importDirectory(tableName, importDir, failureDir, setTime);
    } catch (Exception e) {
      handleExceptionTNF(e);
    }
  }

  @Override
  public org.apache.accumulo.proxy.thrift.Range getRowRange(ByteBuffer row) throws TException {
    return getRange(new Range(ByteBufferUtil.toText(row)));
  }

  @Override
  public org.apache.accumulo.proxy.thrift.Key getFollowing(org.apache.accumulo.proxy.thrift.Key key, org.apache.accumulo.proxy.thrift.PartialKey part)
      throws TException {
    Key key_ = Util.fromThrift(key);
    PartialKey part_ = PartialKey.valueOf(part.toString());
    Key followingKey = key_.followingKey(part_);
    return getProxyKey(followingKey);
  }

  @Override
  public void pingTabletServer(ByteBuffer login, String tserver) throws org.apache.accumulo.proxy.thrift.AccumuloException,
      org.apache.accumulo.proxy.thrift.AccumuloSecurityException, TException {
    try {
      getConnector(login).instanceOperations().ping(tserver);
    } catch (Exception e) {
      handleException(e);
    }
  }

  @Override
  public ByteBuffer login(String principal, Map<String,String> loginProperties) throws org.apache.accumulo.proxy.thrift.AccumuloSecurityException, TException {
    if (ThriftServerType.SASL == serverType) {
      String remoteUser = UGIAssumingProcessor.rpcPrincipal();
      if (null == remoteUser || !remoteUser.equals(principal)) {
        logger.error("Denying login from user " + remoteUser + " who attempted to log in as " + principal);
        throw new org.apache.accumulo.proxy.thrift.AccumuloSecurityException(RPC_ACCUMULO_PRINCIPAL_MISMATCH_MSG);
      }
    }

    try {
      AuthenticationToken token = getToken(principal, loginProperties);
      ByteBuffer login = ByteBuffer.wrap((instance.getInstanceID() + "," + new Credentials(principal, token).serialize()).getBytes(UTF_8));
      getConnector(login); // check to make sure user exists
      return login;
    } catch (AccumuloSecurityException e) {
      logger.error("Failed to login", e);
      throw new org.apache.accumulo.proxy.thrift.AccumuloSecurityException(e.toString());
    } catch (Exception e) {
      logger.error("Failed to login", e);
      throw new TException(e);
    }
  }

  private AuthenticationToken getToken(String principal, Map<String,String> properties) throws AccumuloSecurityException, AccumuloException {
    AuthenticationToken.Properties props = new AuthenticationToken.Properties();
    props.putAllStrings(properties);
    AuthenticationToken token;
    try {
      token = tokenClass.newInstance();
    } catch (InstantiationException | IllegalAccessException e) {
      logger.error("Error constructing authentication token", e);
      throw new AccumuloException(e);
    }
    token.init(props);
    return token;
  }

  @Override
  public boolean testTableClassLoad(ByteBuffer login, String tableName, String className, String asTypeName)
      throws org.apache.accumulo.proxy.thrift.AccumuloException, org.apache.accumulo.proxy.thrift.AccumuloSecurityException,
      org.apache.accumulo.proxy.thrift.TableNotFoundException, TException {
    try {
      return getConnector(login).tableOperations().testClassLoad(tableName, className, asTypeName);
    } catch (Exception e) {
      handleExceptionTNF(e);
      return false;
    }
  }

  @Override
  public String createConditionalWriter(ByteBuffer login, String tableName, ConditionalWriterOptions options)
      throws org.apache.accumulo.proxy.thrift.AccumuloException, org.apache.accumulo.proxy.thrift.AccumuloSecurityException,
      org.apache.accumulo.proxy.thrift.TableNotFoundException, TException {
    try {
      ConditionalWriterConfig cwc = new ConditionalWriterConfig();
      if (options.getMaxMemory() != 0) {
        // TODO
      }
      if (options.isSetThreads() && options.getThreads() != 0)
        cwc.setMaxWriteThreads(options.getThreads());
      if (options.isSetTimeoutMs() && options.getTimeoutMs() != 0)
        cwc.setTimeout(options.getTimeoutMs(), TimeUnit.MILLISECONDS);
      if (options.isSetAuthorizations() && options.getAuthorizations() != null)
        cwc.setAuthorizations(getAuthorizations(options.getAuthorizations()));
      if (options.isSetDurability() && options.getDurability() != null)
        cwc.setDurability(getDurability(options.getDurability()));

      ConditionalWriter cw = getConnector(login).createConditionalWriter(tableName, cwc);

      UUID id = UUID.randomUUID();

      conditionalWriterCache.put(id, cw);

      return id.toString();
    } catch (Exception e) {
      handleExceptionTNF(e);
      return null;
    }
  }

  @Override
  public Map<ByteBuffer,ConditionalStatus> updateRowsConditionally(String conditionalWriter, Map<ByteBuffer,ConditionalUpdates> updates) throws UnknownWriter,
      org.apache.accumulo.proxy.thrift.AccumuloException, org.apache.accumulo.proxy.thrift.AccumuloSecurityException, TException {

    ConditionalWriter cw = conditionalWriterCache.getIfPresent(UUID.fromString(conditionalWriter));

    if (cw == null) {
      throw new UnknownWriter();
    }

    try {
      HashMap<Text,ColumnVisibility> vizMap = new HashMap<Text,ColumnVisibility>();

      ArrayList<ConditionalMutation> cmuts = new ArrayList<ConditionalMutation>(updates.size());
      for (Entry<ByteBuffer,ConditionalUpdates> cu : updates.entrySet()) {
        ConditionalMutation cmut = new ConditionalMutation(ByteBufferUtil.toBytes(cu.getKey()));

        for (Condition tcond : cu.getValue().conditions) {
          org.apache.accumulo.core.data.Condition cond = new org.apache.accumulo.core.data.Condition(tcond.column.getColFamily(),
              tcond.column.getColQualifier());

          if (tcond.getColumn().getColVisibility() != null && tcond.getColumn().getColVisibility().length > 0) {
            cond.setVisibility(getCahcedCV(vizMap, tcond.getColumn().getColVisibility()));
          }

          if (tcond.isSetValue())
            cond.setValue(tcond.getValue());

          if (tcond.isSetTimestamp())
            cond.setTimestamp(tcond.getTimestamp());

          if (tcond.isSetIterators()) {
            cond.setIterators(getIteratorSettings(tcond.getIterators()).toArray(new IteratorSetting[tcond.getIterators().size()]));
          }

          cmut.addCondition(cond);
        }

        addUpdatesToMutation(vizMap, cmut, cu.getValue().updates);

        cmuts.add(cmut);
      }

      Iterator<Result> results = cw.write(cmuts.iterator());

      HashMap<ByteBuffer,ConditionalStatus> resultMap = new HashMap<ByteBuffer,ConditionalStatus>();

      while (results.hasNext()) {
        Result result = results.next();
        ByteBuffer row = ByteBuffer.wrap(result.getMutation().getRow());
        ConditionalStatus status = ConditionalStatus.valueOf(result.getStatus().name());
        resultMap.put(row, status);
      }

      return resultMap;
    } catch (Exception e) {
      handleException(e);
      return null;
    }
  }

  @Override
  public void closeConditionalWriter(String conditionalWriter) throws TException {
    ConditionalWriter cw = conditionalWriterCache.getIfPresent(UUID.fromString(conditionalWriter));
    if (cw != null) {
      cw.close();
      conditionalWriterCache.invalidate(UUID.fromString(conditionalWriter));
    }
  }

  @Override
  public ConditionalStatus updateRowConditionally(ByteBuffer login, String tableName, ByteBuffer row, ConditionalUpdates updates)
      throws org.apache.accumulo.proxy.thrift.AccumuloException, org.apache.accumulo.proxy.thrift.AccumuloSecurityException,
      org.apache.accumulo.proxy.thrift.TableNotFoundException, TException {

    String cwid = createConditionalWriter(login, tableName, new ConditionalWriterOptions());
    try {
      return updateRowsConditionally(cwid, Collections.singletonMap(row, updates)).get(row);
    } finally {
      closeConditionalWriter(cwid);
    }
  }
}<|MERGE_RESOLUTION|>--- conflicted
+++ resolved
@@ -1182,13 +1182,9 @@
   public void updateAndFlush(ByteBuffer login, String tableName, Map<ByteBuffer,List<ColumnUpdate>> cells)
       throws org.apache.accumulo.proxy.thrift.AccumuloException, org.apache.accumulo.proxy.thrift.AccumuloSecurityException,
       org.apache.accumulo.proxy.thrift.TableNotFoundException, org.apache.accumulo.proxy.thrift.MutationsRejectedException, TException {
-    BatchWriterPlusException bwpe = null;
-    try {
-<<<<<<< HEAD
-      BatchWriterPlusProblem bwpe = getWriter(login, tableName, null);
-=======
+    BatchWriterPlusProblem bwpe = null;
+    try {
       bwpe = getWriter(login, tableName, null);
->>>>>>> c9f33d09
       addCellsToWriter(cells, bwpe);
       if (bwpe.exception != null)
         throw bwpe.exception;
@@ -1208,11 +1204,7 @@
 
   private static final ColumnVisibility EMPTY_VIS = new ColumnVisibility();
 
-<<<<<<< HEAD
-  private void addCellsToWriter(Map<ByteBuffer,List<ColumnUpdate>> cells, BatchWriterPlusProblem bwpe) {
-=======
-  void addCellsToWriter(Map<ByteBuffer,List<ColumnUpdate>> cells, BatchWriterPlusException bwpe) {
->>>>>>> c9f33d09
+  void addCellsToWriter(Map<ByteBuffer,List<ColumnUpdate>> cells, BatchWriterPlusProblem bwpe) {
     if (bwpe.exception != null)
       return;
 
@@ -1336,11 +1328,7 @@
     return bwpe;
   }
 
-<<<<<<< HEAD
-  private BatchWriterPlusProblem getWriter(ByteBuffer login, String tableName, WriterOptions opts) throws Exception {
-=======
-  BatchWriterPlusException getWriter(ByteBuffer login, String tableName, WriterOptions opts) throws Exception {
->>>>>>> c9f33d09
+  BatchWriterPlusProblem getWriter(ByteBuffer login, String tableName, WriterOptions opts) throws Exception {
     BatchWriterConfig cfg = new BatchWriterConfig();
     if (opts != null) {
       if (opts.maxMemory != 0)
