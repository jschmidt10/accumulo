/*
 * Licensed to the Apache Software Foundation (ASF) under one or more
 * contributor license agreements.  See the NOTICE file distributed with
 * this work for additional information regarding copyright ownership.
 * The ASF licenses this file to You under the Apache License, Version 2.0
 * (the "License"); you may not use this file except in compliance with
 * the License.  You may obtain a copy of the License at
 *
 *     http://www.apache.org/licenses/LICENSE-2.0
 *
 * Unless required by applicable law or agreed to in writing, software
 * distributed under the License is distributed on an "AS IS" BASIS,
 * WITHOUT WARRANTIES OR CONDITIONS OF ANY KIND, either express or implied.
 * See the License for the specific language governing permissions and
 * limitations under the License.
 */
package org.apache.accumulo.proxy;

import java.io.File;
import java.io.FileInputStream;
import java.io.IOException;
import java.io.InputStream;
import java.nio.file.Files;
import java.util.Properties;

import org.apache.accumulo.core.cli.Help;
import org.apache.accumulo.core.client.ClientConfiguration;
import org.apache.accumulo.core.client.ClientConfiguration.ClientProperty;
import org.apache.accumulo.core.client.impl.ClientContext;
import org.apache.accumulo.core.client.security.tokens.KerberosToken;
import org.apache.accumulo.core.conf.AccumuloConfiguration;
import org.apache.accumulo.core.conf.Property;
import org.apache.accumulo.core.rpc.SslConnectionParams;
import org.apache.accumulo.core.util.HostAndPort;
import org.apache.accumulo.minicluster.MiniAccumuloCluster;
import org.apache.accumulo.proxy.thrift.AccumuloProxy;
import org.apache.accumulo.server.metrics.MetricsFactory;
import org.apache.accumulo.server.rpc.RpcWrapper;
import org.apache.accumulo.server.rpc.SaslServerConnectionParams;
import org.apache.accumulo.server.rpc.ServerAddress;
import org.apache.accumulo.server.rpc.TServerUtils;
import org.apache.accumulo.server.rpc.ThriftServerType;
import org.apache.accumulo.server.rpc.TimedProcessor;
import org.apache.accumulo.server.rpc.UGIAssumingProcessor;
import org.apache.accumulo.start.spi.KeywordExecutable;
import org.apache.commons.lang.StringUtils;
import org.apache.hadoop.security.UserGroupInformation;
import org.apache.thrift.TProcessor;
import org.apache.thrift.protocol.TCompactProtocol;
import org.apache.thrift.protocol.TProtocolFactory;
import org.slf4j.Logger;
import org.slf4j.LoggerFactory;

import com.beust.jcommander.IStringConverter;
import com.beust.jcommander.Parameter;
import com.google.auto.service.AutoService;

@AutoService(KeywordExecutable.class)
public class Proxy implements KeywordExecutable {

  private static final Logger log = LoggerFactory.getLogger(Proxy.class);

  public static final String USE_MINI_ACCUMULO_KEY = "useMiniAccumulo";
  public static final String USE_MINI_ACCUMULO_DEFAULT = "false";
  public static final String USE_MOCK_INSTANCE_KEY = "useMockInstance";
  public static final String USE_MOCK_INSTANCE_DEFAULT = "false";
  public static final String ACCUMULO_INSTANCE_NAME_KEY = "instance";
  public static final String ZOOKEEPERS_KEY = "zookeepers";
  public static final String THRIFT_THREAD_POOL_SIZE_KEY = "numThreads";
  // Default number of threads from THsHaServer.Args
  public static final String THRIFT_THREAD_POOL_SIZE_DEFAULT = "5";
  public static final String THRIFT_MAX_FRAME_SIZE_KEY = "maxFrameSize";
  public static final String THRIFT_MAX_FRAME_SIZE_DEFAULT = "16M";

  // Type of thrift server to create
  public static final String THRIFT_SERVER_TYPE = "thriftServerType";
  public static final String THRIFT_SERVER_TYPE_DEFAULT = "";
  public static final ThriftServerType DEFAULT_SERVER_TYPE = ThriftServerType.getDefault();

  public static final String KERBEROS_PRINCIPAL = "kerberosPrincipal";
  public static final String KERBEROS_KEYTAB = "kerberosKeytab";

  public static final String THRIFT_SERVER_HOSTNAME = "thriftServerHostname";
  public static final String THRIFT_SERVER_HOSTNAME_DEFAULT = "0.0.0.0";

  public static class PropertiesConverter implements IStringConverter<Properties> {
    @Override
    public Properties convert(String fileName) {
      Properties prop = new Properties();
      InputStream is;
      try {
        is = new FileInputStream(fileName);
        try {
          prop.load(is);
        } finally {
          is.close();
        }
      } catch (IOException e) {
        throw new RuntimeException(e);
      }
      return prop;
    }
  }

  public static class Opts extends Help {
    @Parameter(names = "-p", required = true, description = "properties file name", converter = PropertiesConverter.class)
    Properties prop;
  }

  @Override
  public String keyword() {
    return "proxy";
  }

  @Override
  public void execute(final String[] args) throws Exception {
    Opts opts = new Opts();
    opts.parseArgs(Proxy.class.getName(), args);

    boolean useMini = Boolean.parseBoolean(opts.prop.getProperty(USE_MINI_ACCUMULO_KEY, USE_MINI_ACCUMULO_DEFAULT));
    boolean useMock = Boolean.parseBoolean(opts.prop.getProperty(USE_MOCK_INSTANCE_KEY, USE_MOCK_INSTANCE_DEFAULT));
    String instance = opts.prop.getProperty(ACCUMULO_INSTANCE_NAME_KEY);
    String zookeepers = opts.prop.getProperty(ZOOKEEPERS_KEY);

    if (!useMini && !useMock && instance == null) {
      System.err.println("Properties file must contain one of : useMiniAccumulo=true, useMockInstance=true, or instance=<instance name>");
      System.exit(1);
    }

    if (instance != null && zookeepers == null) {
      System.err.println("When instance is set in properties file, zookeepers must also be set.");
      System.exit(1);
    }

    if (!opts.prop.containsKey("port")) {
      System.err.println("No port property");
      System.exit(1);
    }

    if (useMini) {
      log.info("Creating mini cluster");
<<<<<<< HEAD
      final File folder = Files.createTempDirectory(System.currentTimeMillis() + "", null).toFile();
=======
      final File folder = Files.createTempDirectory(System.currentTimeMillis() + "").toFile();
>>>>>>> 2962878f
      final MiniAccumuloCluster accumulo = new MiniAccumuloCluster(folder, "secret");
      accumulo.start();
      opts.prop.setProperty("instance", accumulo.getConfig().getInstanceName());
      opts.prop.setProperty("zookeepers", accumulo.getZooKeepers());
      Runtime.getRuntime().addShutdownHook(new Thread() {
        @Override
        public void start() {
          try {
            accumulo.stop();
          } catch (Exception e) {
            throw new RuntimeException();
          } finally {
            if (!folder.delete())
              log.warn("Unexpected error removing " + folder);
          }
        }
      });
    }

    Class<? extends TProtocolFactory> protoFactoryClass = Class.forName(opts.prop.getProperty("protocolFactory", TCompactProtocol.Factory.class.getName()))
        .asSubclass(TProtocolFactory.class);
    TProtocolFactory protoFactory = protoFactoryClass.newInstance();
    int port = Integer.parseInt(opts.prop.getProperty("port"));
    String hostname = opts.prop.getProperty(THRIFT_SERVER_HOSTNAME, THRIFT_SERVER_HOSTNAME_DEFAULT);
    HostAndPort address = HostAndPort.fromParts(hostname, port);
    ServerAddress server = createProxyServer(address, protoFactory, opts.prop);
    // Wait for the server to come up
    while (!server.server.isServing()) {
      Thread.sleep(100);
    }
    log.info("Proxy server started on " + server.getAddress());
    while (server.server.isServing()) {
      Thread.sleep(1000);
    }
  }

  public static void main(String[] args) throws Exception {
    new Proxy().execute(args);
  }

  public static ServerAddress createProxyServer(HostAndPort address, TProtocolFactory protocolFactory, Properties properties) throws Exception {
    return createProxyServer(address, protocolFactory, properties, ClientConfiguration.loadDefault());
  }

  public static ServerAddress createProxyServer(HostAndPort address, TProtocolFactory protocolFactory, Properties properties, ClientConfiguration clientConf)
      throws Exception {
    final int numThreads = Integer.parseInt(properties.getProperty(THRIFT_THREAD_POOL_SIZE_KEY, THRIFT_THREAD_POOL_SIZE_DEFAULT));
    final long maxFrameSize = AccumuloConfiguration.getMemoryInBytes(properties.getProperty(THRIFT_MAX_FRAME_SIZE_KEY, THRIFT_MAX_FRAME_SIZE_DEFAULT));
    final int simpleTimerThreadpoolSize = Integer.parseInt(Property.GENERAL_SIMPLETIMER_THREADPOOL_SIZE.getDefaultValue());
    // How frequently to try to resize the thread pool
    final long threadpoolResizeInterval = 1000l * 5;
    // No timeout
    final long serverSocketTimeout = 0l;
    // Use the new hadoop metrics2 support
    final MetricsFactory metricsFactory = new MetricsFactory(false);
    final String serverName = "Proxy", threadName = "Accumulo Thrift Proxy";

    // create the implementation of the proxy interface
    ProxyServer impl = new ProxyServer(properties);

    // Wrap the implementation -- translate some exceptions
    AccumuloProxy.Iface wrappedImpl = RpcWrapper.service(impl, new AccumuloProxy.Processor<AccumuloProxy.Iface>(impl));

    // Create the processor from the implementation
    TProcessor processor = new AccumuloProxy.Processor<>(wrappedImpl);

    // Get the type of thrift server to instantiate
    final String serverTypeStr = properties.getProperty(THRIFT_SERVER_TYPE, THRIFT_SERVER_TYPE_DEFAULT);
    ThriftServerType serverType = DEFAULT_SERVER_TYPE;
    if (!THRIFT_SERVER_TYPE_DEFAULT.equals(serverTypeStr)) {
      serverType = ThriftServerType.get(serverTypeStr);
    }

    SslConnectionParams sslParams = null;
    SaslServerConnectionParams saslParams = null;
    switch (serverType) {
      case SSL:
        sslParams = SslConnectionParams.forClient(ClientContext.convertClientConfig(clientConf));
        break;
      case SASL:
        if (!clientConf.getBoolean(ClientProperty.INSTANCE_RPC_SASL_ENABLED.getKey(), false)) {
          // ACCUMULO-3651 Changed level to error and added FATAL to message for slf4j capability
          log.error("FATAL: SASL thrift server was requested but it is disabled in client configuration");
          throw new RuntimeException("SASL is not enabled in configuration");
        }

        // Kerberos needs to be enabled to use it
        if (!UserGroupInformation.isSecurityEnabled()) {
          // ACCUMULO-3651 Changed level to error and added FATAL to message for slf4j capability
          log.error("FATAL: Hadoop security is not enabled");
          throw new RuntimeException();
        }

        // Login via principal and keytab
        final String kerberosPrincipal = properties.getProperty(KERBEROS_PRINCIPAL, ""),
        kerberosKeytab = properties.getProperty(KERBEROS_KEYTAB, "");
        if (StringUtils.isBlank(kerberosPrincipal) || StringUtils.isBlank(kerberosKeytab)) {
          // ACCUMULO-3651 Changed level to error and added FATAL to message for slf4j capability
          log.error("FATAL: Kerberos principal and keytab must be provided");
          throw new RuntimeException();
        }
        UserGroupInformation.loginUserFromKeytab(kerberosPrincipal, kerberosKeytab);
        UserGroupInformation ugi = UserGroupInformation.getCurrentUser();
        log.info("Logged in as " + ugi.getUserName());

        // The kerberosPrimary set in the SASL server needs to match the principal we're logged in as.
        final String shortName = ugi.getShortUserName();
        log.info("Setting server primary to {}", shortName);
        clientConf.setProperty(ClientProperty.KERBEROS_SERVER_PRIMARY, shortName);

        KerberosToken token = new KerberosToken();
        saslParams = new SaslServerConnectionParams(clientConf, token, null);

        processor = new UGIAssumingProcessor(processor);

        break;
      default:
        // nothing to do -- no extra configuration necessary
        break;
    }

    // Hook up support for tracing for thrift calls
    TimedProcessor timedProcessor = new TimedProcessor(metricsFactory, processor, serverName, threadName);

    // Create the thrift server with our processor and properties
    ServerAddress serverAddr = TServerUtils.startTServer(serverType, timedProcessor, protocolFactory, serverName, threadName, numThreads,
        simpleTimerThreadpoolSize, threadpoolResizeInterval, maxFrameSize, sslParams, saslParams, serverSocketTimeout, address);

    return serverAddr;
  }
}<|MERGE_RESOLUTION|>--- conflicted
+++ resolved
@@ -139,11 +139,7 @@
 
     if (useMini) {
       log.info("Creating mini cluster");
-<<<<<<< HEAD
-      final File folder = Files.createTempDirectory(System.currentTimeMillis() + "", null).toFile();
-=======
       final File folder = Files.createTempDirectory(System.currentTimeMillis() + "").toFile();
->>>>>>> 2962878f
       final MiniAccumuloCluster accumulo = new MiniAccumuloCluster(folder, "secret");
       accumulo.start();
       opts.prop.setProperty("instance", accumulo.getConfig().getInstanceName());
