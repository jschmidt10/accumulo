--- conflicted
+++ resolved
@@ -665,11 +665,7 @@
             <goals>clean deploy</goals>
             <preparationGoals>clean verify</preparationGoals>
             <tagNameFormat>@{project.version}</tagNameFormat>
-<<<<<<< HEAD
-            <releaseProfiles>apache-release,accumulo-release,!test-accumulo-maven-plugin</releaseProfiles>
-=======
-            <releaseProfiles>apache-release,move-source-tarball,seal-jars,skip-findbugs,skip-plugin-its-with-skipTests</releaseProfiles>
->>>>>>> 50f8a793
+            <releaseProfiles>apache-release,accumulo-release,skip-plugin-its-with-skipTests</releaseProfiles>
             <useReleaseProfile>false</useReleaseProfile>
             <pushChanges>false</pushChanges>
             <localCheckout>true</localCheckout>
