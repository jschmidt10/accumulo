/*
 * Licensed to the Apache Software Foundation (ASF) under one or more
 * contributor license agreements.  See the NOTICE file distributed with
 * this work for additional information regarding copyright ownership.
 * The ASF licenses this file to You under the Apache License, Version 2.0
 * (the "License"); you may not use this file except in compliance with
 * the License.  You may obtain a copy of the License at
 *
 *     http://www.apache.org/licenses/LICENSE-2.0
 *
 * Unless required by applicable law or agreed to in writing, software
 * distributed under the License is distributed on an "AS IS" BASIS,
 * WITHOUT WARRANTIES OR CONDITIONS OF ANY KIND, either express or implied.
 * See the License for the specific language governing permissions and
 * limitations under the License.
 */
package org.apache.accumulo.core.security;

import static com.google.common.base.Charsets.UTF_8;
import static org.junit.Assert.assertArrayEquals;
import static org.junit.Assert.assertEquals;
import static org.junit.Assert.assertFalse;
import static org.junit.Assert.assertTrue;
import static org.junit.Assert.fail;

import java.nio.charset.StandardCharsets;

import javax.security.auth.DestroyFailedException;

import org.apache.accumulo.core.client.AccumuloException;
import org.apache.accumulo.core.client.AccumuloSecurityException;
import org.apache.accumulo.core.client.Connector;
import org.apache.accumulo.core.client.Instance;
import org.apache.accumulo.core.client.mock.MockInstance;
import org.apache.accumulo.core.client.security.SecurityErrorCode;
import org.apache.accumulo.core.client.security.tokens.AuthenticationToken.AuthenticationTokenSerializer;
import org.apache.accumulo.core.client.security.tokens.NullToken;
import org.apache.accumulo.core.client.security.tokens.PasswordToken;
import org.apache.accumulo.core.security.thrift.TCredentials;
import org.junit.Test;

/**
 * 
 */
public class CredentialsTest {
  
  @Test
  public void testToThrift() throws DestroyFailedException {
    // verify thrift serialization
    Credentials creds = new Credentials("test", new PasswordToken("testing"));
    TCredentials tCreds = creds.toThrift(new MockInstance());
    assertEquals("test", tCreds.getPrincipal());
    assertEquals(PasswordToken.class.getName(), tCreds.getTokenClassName());
    assertArrayEquals(AuthenticationTokenSerializer.serialize(new PasswordToken("testing")), tCreds.getToken());
    
    // verify that we can't serialize if it's destroyed
    creds.getToken().destroy();
    try {
      creds.toThrift(new MockInstance());
      fail();
    } catch (Exception e) {
      assertTrue(e instanceof RuntimeException);
      assertTrue(e.getCause() instanceof AccumuloSecurityException);
      assertTrue(AccumuloSecurityException.class.cast(e.getCause()).getSecurityErrorCode().equals(SecurityErrorCode.TOKEN_EXPIRED));
    }
  }

  @Test
  public void roundtripThrift() throws DestroyFailedException {
    Credentials creds = new Credentials("test", new PasswordToken("testing"));
    TCredentials tCreds = creds.toThrift(new MockInstance());
    Credentials roundtrip = Credentials.fromThrift(tCreds);
    assertEquals("Roundtrip through thirft changed credentials equality", creds, roundtrip);
  }
  
  @Test
  public void testMockConnector() throws AccumuloException, DestroyFailedException, AccumuloSecurityException {
    Instance inst = new MockInstance();
    Connector rootConnector = inst.getConnector("root", new PasswordToken());
    PasswordToken testToken = new PasswordToken("testPass");
    rootConnector.securityOperations().createLocalUser("testUser", testToken);
    
    assertFalse(testToken.isDestroyed());
    testToken.destroy();
    assertTrue(testToken.isDestroyed());
    try {
      inst.getConnector("testUser", testToken);
      fail();
    } catch (AccumuloSecurityException e) {
      assertTrue(e.getSecurityErrorCode().equals(SecurityErrorCode.TOKEN_EXPIRED));
    }
  }
  
  @Test
  public void testEqualsAndHashCode() {
    Credentials nullNullCreds = new Credentials(null, null);
    Credentials abcNullCreds = new Credentials("abc", new NullToken());
    Credentials cbaNullCreds = new Credentials("cba", new NullToken());
    Credentials abcBlahCreds = new Credentials("abc", new PasswordToken("blah"));
    
    // check hash codes
    assertEquals(0, nullNullCreds.hashCode());
    assertEquals("abc".hashCode(), abcNullCreds.hashCode());
    assertEquals(abcNullCreds.hashCode(), abcBlahCreds.hashCode());
    assertFalse(abcNullCreds.hashCode() == cbaNullCreds.hashCode());
    
    // identity
    assertEquals(abcNullCreds, abcNullCreds);
    assertEquals(new Credentials("abc", new NullToken()), abcNullCreds);
    // equal, but different token constructors
<<<<<<< HEAD
    assertEquals(new Credentials("abc", new PasswordToken("abc".getBytes(StandardCharsets.UTF_8))), new Credentials("abc", new PasswordToken("abc")));
=======
    assertEquals(new Credentials("abc", new PasswordToken("abc".getBytes(UTF_8))), new Credentials("abc", new PasswordToken("abc")));
>>>>>>> 9b20a9d4
    // test not equals
    assertFalse(nullNullCreds.equals(abcBlahCreds));
    assertFalse(nullNullCreds.equals(abcNullCreds));
    assertFalse(abcNullCreds.equals(abcBlahCreds));
  }
  
  @Test
  public void testCredentialsSerialization() throws AccumuloSecurityException {
<<<<<<< HEAD
    Credentials creds = new Credentials("a:b-c", new PasswordToken("d-e-f".getBytes(StandardCharsets.UTF_8)));
=======
    Credentials creds = new Credentials("a:b-c", new PasswordToken("d-e-f".getBytes(UTF_8)));
>>>>>>> 9b20a9d4
    String serialized = creds.serialize();
    Credentials result = Credentials.deserialize(serialized);
    assertEquals(creds, result);
    assertEquals("a:b-c", result.getPrincipal());
    assertEquals(new PasswordToken("d-e-f"), result.getToken());
    
    Credentials nullNullCreds = new Credentials(null, null);
    serialized = nullNullCreds.serialize();
    result = Credentials.deserialize(serialized);
    assertEquals(null, result.getPrincipal());
    assertEquals(null, result.getToken());
  }
  
  @Test
  public void testToString() {
    Credentials creds = new Credentials(null, null);
    assertEquals(Credentials.class.getName() + ":null:null:<hidden>", creds.toString());
    creds = new Credentials("", new NullToken());
    assertEquals(Credentials.class.getName() + "::" + NullToken.class.getName() + ":<hidden>", creds.toString());
    creds = new Credentials("abc", null);
    assertEquals(Credentials.class.getName() + ":abc:null:<hidden>", creds.toString());
    creds = new Credentials("abc", new PasswordToken(""));
    assertEquals(Credentials.class.getName() + ":abc:" + PasswordToken.class.getName() + ":<hidden>", creds.toString());
  }
}<|MERGE_RESOLUTION|>--- conflicted
+++ resolved
@@ -16,14 +16,12 @@
  */
 package org.apache.accumulo.core.security;
 
-import static com.google.common.base.Charsets.UTF_8;
+import static java.nio.charset.StandardCharsets.UTF_8;
 import static org.junit.Assert.assertArrayEquals;
 import static org.junit.Assert.assertEquals;
 import static org.junit.Assert.assertFalse;
 import static org.junit.Assert.assertTrue;
 import static org.junit.Assert.fail;
-
-import java.nio.charset.StandardCharsets;
 
 import javax.security.auth.DestroyFailedException;
 
@@ -108,11 +106,7 @@
     assertEquals(abcNullCreds, abcNullCreds);
     assertEquals(new Credentials("abc", new NullToken()), abcNullCreds);
     // equal, but different token constructors
-<<<<<<< HEAD
-    assertEquals(new Credentials("abc", new PasswordToken("abc".getBytes(StandardCharsets.UTF_8))), new Credentials("abc", new PasswordToken("abc")));
-=======
     assertEquals(new Credentials("abc", new PasswordToken("abc".getBytes(UTF_8))), new Credentials("abc", new PasswordToken("abc")));
->>>>>>> 9b20a9d4
     // test not equals
     assertFalse(nullNullCreds.equals(abcBlahCreds));
     assertFalse(nullNullCreds.equals(abcNullCreds));
@@ -121,11 +115,7 @@
   
   @Test
   public void testCredentialsSerialization() throws AccumuloSecurityException {
-<<<<<<< HEAD
-    Credentials creds = new Credentials("a:b-c", new PasswordToken("d-e-f".getBytes(StandardCharsets.UTF_8)));
-=======
     Credentials creds = new Credentials("a:b-c", new PasswordToken("d-e-f".getBytes(UTF_8)));
->>>>>>> 9b20a9d4
     String serialized = creds.serialize();
     Credentials result = Credentials.deserialize(serialized);
     assertEquals(creds, result);
