--- conflicted
+++ resolved
@@ -152,13 +152,6 @@
       }
     }
   }
-<<<<<<< HEAD
-=======
-
-  @Test
-  public void testGCDeadServerWaitSecond() {
-    assertEquals("1h", Property.GC_WAL_DEAD_SERVER_WAIT.getDefaultValue());
-  }
 
   @SuppressWarnings("deprecation")
   private Property getDeprecatedProperty() {
@@ -168,7 +161,7 @@
   @Test
   public void testAnnotations() {
     assertTrue(Property.TABLE_VOLUME_CHOOSER.isExperimental());
-    assertFalse(Property.LOGGER_DIR.isExperimental());
+    assertFalse(Property.TABLE_SAMPLER.isExperimental());
 
     assertTrue(Property.INSTANCE_SECRET.isSensitive());
     assertFalse(Property.INSTANCE_VOLUMES.isSensitive());
@@ -216,5 +209,4 @@
 
     assertFalse(Property.isValidTablePropertyKey("abc.def"));
   }
->>>>>>> 1fe3ba12
 }