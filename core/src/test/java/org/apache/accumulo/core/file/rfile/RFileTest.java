--- conflicted
+++ resolved
@@ -271,7 +271,6 @@
       in = new FSDataInputStream(bais);
       fileLength = data.length;
 
-<<<<<<< HEAD
       DefaultConfiguration dc = DefaultConfiguration.getInstance();
       ConfigurationCopy cc = new ConfigurationCopy(dc);
       cc.set(Property.TSERV_CACHE_MANAGER_IMPL, LruBlockCacheManager.class.getName());
@@ -287,14 +286,8 @@
       LruBlockCache indexCache = (LruBlockCache) manager.getBlockCache(CacheType.INDEX);
       LruBlockCache dataCache = (LruBlockCache) manager.getBlockCache(CacheType.DATA);
 
-      CachableBlockFile.Reader _cbr = new CachableBlockFile.Reader(in, fileLength, conf, dataCache, indexCache, DefaultConfiguration.getInstance());
-=======
-      LruBlockCache indexCache = new LruBlockCache(100000000, 100000);
-      LruBlockCache dataCache = new LruBlockCache(100000000, 100000);
-
-      CachableBlockFile.Reader _cbr = new CachableBlockFile.Reader("source-1", in, fileLength, conf, dataCache, indexCache,
-          AccumuloConfiguration.getDefaultConfiguration());
->>>>>>> ed313f77
+      CachableBlockFile.Reader _cbr = new CachableBlockFile.Reader("source-1", in, fileLength, conf, dataCache, indexCache, DefaultConfiguration.getInstance());
+
       reader = new RFile.Reader(_cbr);
       if (cfsi)
         iter = new ColumnFamilySkippingIterator(reader);
@@ -1653,13 +1646,8 @@
     byte data[] = baos.toByteArray();
     SeekableByteArrayInputStream bais = new SeekableByteArrayInputStream(data);
     FSDataInputStream in2 = new FSDataInputStream(bais);
-<<<<<<< HEAD
     AccumuloConfiguration aconf = DefaultConfiguration.getInstance();
-    CachableBlockFile.Reader _cbr = new CachableBlockFile.Reader(in2, data.length, CachedConfiguration.getInstance(), aconf);
-=======
-    AccumuloConfiguration aconf = AccumuloConfiguration.getDefaultConfiguration();
     CachableBlockFile.Reader _cbr = new CachableBlockFile.Reader("source-1", in2, data.length, CachedConfiguration.getInstance(), aconf);
->>>>>>> ed313f77
     Reader reader = new RFile.Reader(_cbr);
     checkIndex(reader);
 
