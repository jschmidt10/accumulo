--- conflicted
+++ resolved
@@ -59,14 +59,7 @@
   
   @Override
   public int execute(final String fullCommand, final CommandLine cl, final Shell shellState) throws Exception {
-<<<<<<< HEAD
-    
-    final String outputFile = cl.getOptionValue(outputFileOpt.getOpt());
-    final PrintFile printFile = outputFile == null ? null : new PrintFile(outputFile);
-=======
     final PrintFile printFile = getOutputFile(cl);
->>>>>>> d61afcc2
-    
     final String tableName = OptUtil.getTableOpt(cl, shellState);
     
     final Class<? extends Formatter> formatter = getFormatter(cl, tableName, shellState);
