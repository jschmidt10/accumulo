--- conflicted
+++ resolved
@@ -35,20 +35,16 @@
  */
 public abstract class AccumuloConfiguration implements Iterable<Entry<String,String>> {
 
-<<<<<<< HEAD
   /**
    * A filter for properties, based on key.
    */
-  public static interface PropertyFilter {
+  public interface PropertyFilter {
     /**
      * Determines whether to accept a property based on its key.
      *
      * @param key property key
      * @return true to accept property (pass filter)
      */
-=======
-  public interface PropertyFilter {
->>>>>>> 5bd4e27c
     boolean accept(String key);
   }
 
