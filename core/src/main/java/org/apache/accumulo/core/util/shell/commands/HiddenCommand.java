/*
 * Licensed to the Apache Software Foundation (ASF) under one or more
 * contributor license agreements.  See the NOTICE file distributed with
 * this work for additional information regarding copyright ownership.
 * The ASF licenses this file to You under the Apache License, Version 2.0
 * (the "License"); you may not use this file except in compliance with
 * the License.  You may obtain a copy of the License at
 *
 *     http://www.apache.org/licenses/LICENSE-2.0
 *
 * Unless required by applicable law or agreed to in writing, software
 * distributed under the License is distributed on an "AS IS" BASIS,
 * WITHOUT WARRANTIES OR CONDITIONS OF ANY KIND, either express or implied.
 * See the License for the specific language governing permissions and
 * limitations under the License.
 */
package org.apache.accumulo.core.util.shell.commands;

import java.security.SecureRandom;
import java.util.Random;

import org.apache.accumulo.core.Constants;
import org.apache.accumulo.core.util.shell.Shell;
import org.apache.accumulo.core.util.shell.Shell.Command;
import org.apache.accumulo.core.util.shell.ShellCommandException;
import org.apache.accumulo.core.util.shell.ShellCommandException.ErrorCode;
import org.apache.commons.cli.CommandLine;
import org.apache.commons.codec.binary.Base64;

public class HiddenCommand extends Command {
  private static Random rand = new SecureRandom();
  
  @Override
  public String description() {
    return "The first rule of Accumulo is: \"You don't talk about Accumulo.\"";
  }
  
  @Override
  public int execute(final String fullCommand, final CommandLine cl, final Shell shellState) throws Exception {
    if (rand.nextInt(10) == 0) {
      shellState.getReader().beep();
      shellState.getReader().println();
      shellState.getReader().println(
          new String(Base64.decodeBase64(("ICAgICAgIC4tLS4KICAgICAgLyAvXCBcCiAgICAgKCAvLS1cICkKICAgICAuPl8gIF88LgogICAgLyB8ICd8ICcgXAog"
              + "ICAvICB8Xy58Xy4gIFwKICAvIC98ICAgICAgfFwgXAogfCB8IHwgfFwvfCB8IHwgfAogfF98IHwgfCAgfCB8IHxffAogICAgIC8gIF9fICBcCiAgICAvICAv"
<<<<<<< HEAD
              + "ICBcICBcCiAgIC8gIC8gICAgXCAgXF8KIHwvICAvICAgICAgXCB8IHwKIHxfXy8gICAgICAgIFx8X3wK").getBytes())));
=======
              + "ICBcICBcCiAgIC8gIC8gICAgXCAgXF8KIHwvICAvICAgICAgXCB8IHwKIHxfXy8gICAgICAgIFx8X3wK").getBytes(Constants.UTF8)), Constants.UTF8));
      shellState.getReader().printNewline();
>>>>>>> b11a0361
    } else {
      throw new ShellCommandException(ErrorCode.UNRECOGNIZED_COMMAND, getName());
    }
    return 0;
  }
  
  @Override
  public int numArgs() {
    return Shell.NO_FIXED_ARG_LENGTH_CHECK;
  }
  
  @Override
  public String getName() {
    return "accvmvlo";
  }
}<|MERGE_RESOLUTION|>--- conflicted
+++ resolved
@@ -43,12 +43,7 @@
       shellState.getReader().println(
           new String(Base64.decodeBase64(("ICAgICAgIC4tLS4KICAgICAgLyAvXCBcCiAgICAgKCAvLS1cICkKICAgICAuPl8gIF88LgogICAgLyB8ICd8ICcgXAog"
               + "ICAvICB8Xy58Xy4gIFwKICAvIC98ICAgICAgfFwgXAogfCB8IHwgfFwvfCB8IHwgfAogfF98IHwgfCAgfCB8IHxffAogICAgIC8gIF9fICBcCiAgICAvICAv"
-<<<<<<< HEAD
-              + "ICBcICBcCiAgIC8gIC8gICAgXCAgXF8KIHwvICAvICAgICAgXCB8IHwKIHxfXy8gICAgICAgIFx8X3wK").getBytes())));
-=======
               + "ICBcICBcCiAgIC8gIC8gICAgXCAgXF8KIHwvICAvICAgICAgXCB8IHwKIHxfXy8gICAgICAgIFx8X3wK").getBytes(Constants.UTF8)), Constants.UTF8));
-      shellState.getReader().printNewline();
->>>>>>> b11a0361
     } else {
       throw new ShellCommandException(ErrorCode.UNRECOGNIZED_COMMAND, getName());
     }
