--- conflicted
+++ resolved
@@ -81,13 +81,9 @@
 
   protected RangeInputSplit(String table, String tableId, Range range, String[] locations) {
     this.range = range;
-<<<<<<< HEAD
-    this.locations = locations;
+    setLocations(locations);
     this.tableName = table;
     this.tableId = tableId;
-=======
-    setLocations(locations);
->>>>>>> b11a0361
   }
 
   public Range getRange() {
