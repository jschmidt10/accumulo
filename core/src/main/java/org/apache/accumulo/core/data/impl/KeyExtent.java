/*
 * Licensed to the Apache Software Foundation (ASF) under one or more
 * contributor license agreements.  See the NOTICE file distributed with
 * this work for additional information regarding copyright ownership.
 * The ASF licenses this file to You under the Apache License, Version 2.0
 * (the "License"); you may not use this file except in compliance with
 * the License.  You may obtain a copy of the License at
 *
 *     http://www.apache.org/licenses/LICENSE-2.0
 *
 * Unless required by applicable law or agreed to in writing, software
 * distributed under the License is distributed on an "AS IS" BASIS,
 * WITHOUT WARRANTIES OR CONDITIONS OF ANY KIND, either express or implied.
 * See the License for the specific language governing permissions and
 * limitations under the License.
 */
package org.apache.accumulo.core.data.impl;

import static java.nio.charset.StandardCharsets.UTF_8;

import java.io.ByteArrayOutputStream;
import java.io.DataInput;
import java.io.DataOutput;
import java.io.DataOutputStream;
import java.io.IOException;
import java.lang.ref.WeakReference;
import java.nio.ByteBuffer;
import java.util.Collections;
import java.util.Map.Entry;
import java.util.Set;
import java.util.SortedMap;
import java.util.SortedSet;
import java.util.TreeSet;
import java.util.UUID;
import java.util.WeakHashMap;

import org.apache.accumulo.core.data.ByteSequence;
import org.apache.accumulo.core.data.Mutation;
import org.apache.accumulo.core.data.Range;
import org.apache.accumulo.core.data.Value;
import org.apache.accumulo.core.data.thrift.TKeyExtent;
import org.apache.accumulo.core.metadata.MetadataTable;
import org.apache.accumulo.core.metadata.RootTable;
import org.apache.accumulo.core.metadata.schema.MetadataSchema;
import org.apache.accumulo.core.metadata.schema.MetadataSchema.TabletsSection;
import org.apache.accumulo.core.util.ByteBufferUtil;
import org.apache.accumulo.core.util.TextUtil;
import org.apache.hadoop.io.BinaryComparable;
import org.apache.hadoop.io.Text;
import org.apache.hadoop.io.WritableComparable;

/**
 * keeps track of information needed to identify a tablet
 *
 */

public class KeyExtent implements WritableComparable<KeyExtent> {

  private static final WeakHashMap<String,WeakReference<String>> tableIds = new WeakHashMap<>();

  private static String dedupeTableId(String tableId) {
    synchronized (tableIds) {
      WeakReference<String> etir = tableIds.get(tableId);
      if (etir != null) {
        String eti = etir.get();
        if (eti != null) {
          return eti;
        }
      }

      tableIds.put(tableId, new WeakReference<>(tableId));
      return tableId;
    }
  }

  private String tableId;
  private Text textEndRow;
  private Text textPrevEndRow;

  private void check() {

    if (getTableId() == null)
      throw new IllegalArgumentException("null table id not allowed");

    if (getEndRow() == null || getPrevEndRow() == null)
      return;

    if (getPrevEndRow().compareTo(getEndRow()) >= 0) {
      throw new IllegalArgumentException("prevEndRow (" + getPrevEndRow() + ") >= endRow (" + getEndRow() + ")");
    }
  }

  /**
   * Default constructor
   *
   */
  public KeyExtent() {
    this.setTableId("");
    this.setEndRow(new Text(), false, false);
    this.setPrevEndRow(new Text(), false, false);
  }

  public KeyExtent(String table, Text endRow, Text prevEndRow) {
    this.setTableId(table);
    this.setEndRow(endRow, false, true);
    this.setPrevEndRow(prevEndRow, false, true);

    check();
  }

  public KeyExtent(KeyExtent extent) {
    // extent has already deduped table id, so there is no need to do it again
    this.tableId = extent.tableId;
    this.setEndRow(extent.getEndRow(), false, true);
    this.setPrevEndRow(extent.getPrevEndRow(), false, true);

    check();
  }

  public KeyExtent(TKeyExtent tke) {
    this.setTableId(dedupeTableId(new String(ByteBufferUtil.toBytes(tke.table), UTF_8)));
    this.setEndRow(tke.endRow == null ? null : new Text(ByteBufferUtil.toBytes(tke.endRow)), false, false);
    this.setPrevEndRow(tke.prevEndRow == null ? null : new Text(ByteBufferUtil.toBytes(tke.prevEndRow)), false, false);

    check();
  }

  /**
   * Returns a String representing this extent's entry in the Metadata table
   *
   */
  public Text getMetadataEntry() {
    return getMetadataEntry(getTableId(), getEndRow());
  }

  public static Text getMetadataEntry(String tableId, Text endRow) {
    return MetadataSchema.TabletsSection.getRow(tableId, endRow);
  }

  // constructor for loading extents from metadata rows
  public KeyExtent(Text flattenedExtent, Value prevEndRow) {
    decodeMetadataRow(flattenedExtent);

    // decode the prev row
    this.setPrevEndRow(decodePrevEndRow(prevEndRow), false, true);

    check();
  }

  // recreates an encoded extent from a string representation
  // this encoding is what is stored as the row id of the metadata table
  public KeyExtent(Text flattenedExtent, Text prevEndRow) {

    decodeMetadataRow(flattenedExtent);

    this.setPrevEndRow(null, false, false);
    if (prevEndRow != null)
      this.setPrevEndRow(prevEndRow, false, true);

    check();
  }

  /**
   * Sets the extents table id
   *
   */
  public void setTableId(String tId) {

    if (tId == null)
      throw new IllegalArgumentException("null table name not allowed");

    this.tableId = dedupeTableId(tId);

    hashCode = 0;
  }

  /**
   * Returns the extent's table id
   *
   */
  public String getTableId() {
    return tableId;
  }

  private void setEndRow(Text endRow, boolean check, boolean copy) {
    if (endRow != null)
      if (copy)
        this.textEndRow = new Text(endRow);
      else
        this.textEndRow = endRow;
    else
      this.textEndRow = null;

    hashCode = 0;
    if (check)
      check();
  }

  /**
   * Sets this extent's end row
   *
   */
  public void setEndRow(Text endRow) {
    setEndRow(endRow, true, true);
  }

  /**
   * Returns this extent's end row
   *
   */
  public Text getEndRow() {
    return textEndRow;
  }

  /**
   * Return the previous extent's end row
   *
   */
  public Text getPrevEndRow() {
    return textPrevEndRow;
  }

  private void setPrevEndRow(Text prevEndRow, boolean check, boolean copy) {
    if (prevEndRow != null)
      if (copy)
        this.textPrevEndRow = new Text(prevEndRow);
      else
        this.textPrevEndRow = prevEndRow;
    else
      this.textPrevEndRow = null;

    hashCode = 0;
    if (check)
      check();
  }

  /**
   * Sets the previous extent's end row
   *
   */
  public void setPrevEndRow(Text prevEndRow) {
    setPrevEndRow(prevEndRow, true, true);
  }

  @Override
  public void readFields(DataInput in) throws IOException {
    Text tid = new Text();
    tid.readFields(in);
    setTableId(tid.toString());
    boolean hasRow = in.readBoolean();
    if (hasRow) {
      Text er = new Text();
      er.readFields(in);
      setEndRow(er, false, false);
    } else {
      setEndRow(null, false, false);
    }
    boolean hasPrevRow = in.readBoolean();
    if (hasPrevRow) {
      Text per = new Text();
      per.readFields(in);
      setPrevEndRow(per, false, true);
    } else {
      setPrevEndRow((Text) null);
    }

    hashCode = 0;
    check();
  }

  @Override
  public void write(DataOutput out) throws IOException {
    new Text(getTableId()).write(out);
    if (getEndRow() != null) {
      out.writeBoolean(true);
      getEndRow().write(out);
    } else {
      out.writeBoolean(false);
    }
    if (getPrevEndRow() != null) {
      out.writeBoolean(true);
      getPrevEndRow().write(out);
    } else {
      out.writeBoolean(false);
    }
  }

  /**
   * Returns a String representing the previous extent's entry in the Metadata table
   *
   */
  public Mutation getPrevRowUpdateMutation() {
    return getPrevRowUpdateMutation(this);
  }

<<<<<<< HEAD
=======
  /**
   * Empty start or end rows tell the method there are no start or end rows, and to use all the keyextents that are before the end row if no start row etc.
   *
   * @deprecated this method not intended for public use and is likely to be removed in a future version.
   * @return all the key extents that the rows cover
   */
  @Deprecated
  public static Collection<KeyExtent> getKeyExtentsForRange(Text startRow, Text endRow, Set<KeyExtent> kes) {
    if (kes == null)
      return Collections.emptyList();
    if (startRow == null)
      startRow = new Text();
    if (endRow == null)
      endRow = new Text();
    Collection<KeyExtent> keys = new ArrayList<>();
    for (KeyExtent ckes : kes) {
      if (ckes.getPrevEndRow() == null) {
        if (ckes.getEndRow() == null) {
          // only tablet
          keys.add(ckes);
        } else {
          // first tablet
          // if start row = '' then we want everything up to the endRow which will always include the first tablet
          if (startRow.getLength() == 0) {
            keys.add(ckes);
          } else if (ckes.getEndRow().compareTo(startRow) >= 0) {
            keys.add(ckes);
          }
        }
      } else {
        if (ckes.getEndRow() == null) {
          // last tablet
          // if endRow = '' and we're at the last tablet, add it
          if (endRow.getLength() == 0) {
            keys.add(ckes);
          }
          if (ckes.getPrevEndRow().compareTo(endRow) < 0) {
            keys.add(ckes);
          }
        } else {
          // tablet in the middle
          if (startRow.getLength() == 0) {
            // no start row

            if (endRow.getLength() == 0) {
              // no start & end row
              keys.add(ckes);
            } else {
              // just no start row
              if (ckes.getPrevEndRow().compareTo(endRow) < 0) {
                keys.add(ckes);
              }
            }
          } else if (endRow.getLength() == 0) {
            // no end row
            if (ckes.getEndRow().compareTo(startRow) >= 0) {
              keys.add(ckes);
            }
          } else {
            // no null prevend or endrows and no empty string start or end rows
            if (ckes.getPrevEndRow().compareTo(endRow) < 0 && ckes.getEndRow().compareTo(startRow) >= 0) {
              keys.add(ckes);
            }
          }

        }
      }
    }
    return keys;
  }

>>>>>>> b102e760
  public static Text decodePrevEndRow(Value ibw) {
    Text per = null;

    if (ibw.get()[0] != 0) {
      per = new Text();
      per.set(ibw.get(), 1, ibw.get().length - 1);
    }

    return per;
  }

  public static Value encodePrevEndRow(Text per) {
    if (per == null)
      return new Value(new byte[] {0});
    byte[] b = new byte[per.getLength() + 1];
    b[0] = 1;
    System.arraycopy(per.getBytes(), 0, b, 1, per.getLength());
    return new Value(b);
  }

  public static Mutation getPrevRowUpdateMutation(KeyExtent ke) {
    Mutation m = new Mutation(ke.getMetadataEntry());
    TabletsSection.TabletColumnFamily.PREV_ROW_COLUMN.put(m, encodePrevEndRow(ke.getPrevEndRow()));
    return m;
  }

  @Override
  public int compareTo(KeyExtent other) {

    int result = getTableId().compareTo(other.getTableId());
    if (result != 0)
      return result;

    if (this.getEndRow() == null) {
      if (other.getEndRow() != null)
        return 1;
    } else {
      if (other.getEndRow() == null)
        return -1;

      result = getEndRow().compareTo(other.getEndRow());
      if (result != 0)
        return result;
    }
    if (this.getPrevEndRow() == null) {
      if (other.getPrevEndRow() == null)
        return 0;
      return -1;
    }
    if (other.getPrevEndRow() == null)
      return 1;
    return this.getPrevEndRow().compareTo(other.getPrevEndRow());
  }

  private int hashCode = 0;

  @Override
  public int hashCode() {
    if (hashCode != 0)
      return hashCode;

    int prevEndRowHash = 0;
    int endRowHash = 0;
    if (this.getEndRow() != null) {
      endRowHash = this.getEndRow().hashCode();
    }

    if (this.getPrevEndRow() != null) {
      prevEndRowHash = this.getPrevEndRow().hashCode();
    }

    hashCode = getTableId().hashCode() + endRowHash + prevEndRowHash;
    return hashCode;
  }

  private boolean equals(Text t1, Text t2) {
    if (t1 == null || t2 == null)
      return t1 == t2;

    return t1.equals(t2);
  }

  @Override
  public boolean equals(Object o) {
    if (o == this)
      return true;
    if (!(o instanceof KeyExtent))
      return false;
    KeyExtent oke = (KeyExtent) o;
    return tableId.equals(oke.tableId) && equals(textEndRow, oke.textEndRow) && equals(textPrevEndRow, oke.textPrevEndRow);
  }

  @Override
  public String toString() {
    String endRowString;
    String prevEndRowString;
    String tableIdString = getTableId().replaceAll(";", "\\\\;").replaceAll("\\\\", "\\\\\\\\");

    if (getEndRow() == null)
      endRowString = "<";
    else
      endRowString = ";" + TextUtil.truncate(getEndRow()).toString().replaceAll(";", "\\\\;").replaceAll("\\\\", "\\\\\\\\");

    if (getPrevEndRow() == null)
      prevEndRowString = "<";
    else
      prevEndRowString = ";" + TextUtil.truncate(getPrevEndRow()).toString().replaceAll(";", "\\\\;").replaceAll("\\\\", "\\\\\\\\");

    return tableIdString + endRowString + prevEndRowString;
  }

  public UUID getUUID() {
    try {

      ByteArrayOutputStream baos = new ByteArrayOutputStream();
      DataOutputStream dos = new DataOutputStream(baos);

      // to get a unique hash it is important to encode the data
      // like it is being serialized

      this.write(dos);

      dos.close();

      return UUID.nameUUIDFromBytes(baos.toByteArray());

    } catch (IOException e) {
      // should not happen since we are writing to memory
      throw new RuntimeException(e);
    }
  }

  // note: this is only the encoding of the table id and the last row, not the prev row
  /**
   * Populates the extent's fields based on a flatted extent
   *
   */
  private void decodeMetadataRow(Text flattenedExtent) {
    int semiPos = -1;
    int ltPos = -1;

    for (int i = 0; i < flattenedExtent.getLength(); i++) {
      if (flattenedExtent.getBytes()[i] == ';' && semiPos < 0) {
        // want the position of the first semicolon
        semiPos = i;
      }

      if (flattenedExtent.getBytes()[i] == '<') {
        ltPos = i;
      }
    }

    if (semiPos < 0 && ltPos < 0) {
      throw new IllegalArgumentException("Metadata row does not contain ; or <  " + flattenedExtent);
    }

    if (semiPos < 0) {

      if (ltPos != flattenedExtent.getLength() - 1) {
        throw new IllegalArgumentException("< must come at end of Metadata row  " + flattenedExtent);
      }

      String tableId = new String(flattenedExtent.getBytes(), 0, flattenedExtent.getLength() - 1, UTF_8);
      this.setTableId(tableId);
      this.setEndRow(null, false, false);
    } else {

      String tableId = new String(flattenedExtent.getBytes(), 0, semiPos, UTF_8);

      Text endRow = new Text();
      endRow.set(flattenedExtent.getBytes(), semiPos + 1, flattenedExtent.getLength() - (semiPos + 1));

      this.setTableId(tableId);

      this.setEndRow(endRow, false, false);
    }
  }

  public static byte[] tableOfMetadataRow(Text row) {
    KeyExtent ke = new KeyExtent();
    ke.decodeMetadataRow(row);
    return ke.getTableId().getBytes(UTF_8);
  }

  public boolean contains(final ByteSequence bsrow) {
    if (bsrow == null) {
      throw new IllegalArgumentException("Passing null to contains is ambiguous, could be in first or last extent of table");
    }

    BinaryComparable row = new BinaryComparable() {

      @Override
      public int getLength() {
        return bsrow.length();
      }

      @Override
      public byte[] getBytes() {
        if (bsrow.isBackedByArray() && bsrow.offset() == 0)
          return bsrow.getBackingArray();

        return bsrow.toArray();
      }
    };

    if ((this.getPrevEndRow() == null || this.getPrevEndRow().compareTo(row) < 0) && (this.getEndRow() == null || this.getEndRow().compareTo(row) >= 0)) {
      return true;
    }
    return false;
  }

  public boolean contains(BinaryComparable row) {
    if (row == null) {
      throw new IllegalArgumentException("Passing null to contains is ambiguous, could be in first or last extent of table");
    }

    if ((this.getPrevEndRow() == null || this.getPrevEndRow().compareTo(row) < 0) && (this.getEndRow() == null || this.getEndRow().compareTo(row) >= 0)) {
      return true;
    }
    return false;
  }

  public Range toDataRange() {
    return new Range(getPrevEndRow(), false, getEndRow(), true);
  }

  public Range toMetadataRange() {
    Text metadataPrevRow = new Text(getTableId());
    metadataPrevRow.append(new byte[] {';'}, 0, 1);
    if (getPrevEndRow() != null) {
      metadataPrevRow.append(getPrevEndRow().getBytes(), 0, getPrevEndRow().getLength());
    }

    Range range = new Range(metadataPrevRow, getPrevEndRow() == null, getMetadataEntry(), true);
    return range;
  }

  public static SortedSet<KeyExtent> findChildren(KeyExtent ke, SortedSet<KeyExtent> tablets) {

    SortedSet<KeyExtent> children = null;

    for (KeyExtent tabletKe : tablets) {

      if (ke.getPrevEndRow() == tabletKe.getPrevEndRow() || ke.getPrevEndRow() != null && tabletKe.getPrevEndRow() != null
          && tabletKe.getPrevEndRow().compareTo(ke.getPrevEndRow()) == 0) {
        children = new TreeSet<>();
      }

      if (children != null) {
        children.add(tabletKe);
      }

      if (ke.getEndRow() == tabletKe.getEndRow() || ke.getEndRow() != null && tabletKe.getEndRow() != null
          && tabletKe.getEndRow().compareTo(ke.getEndRow()) == 0) {
        return children;
      }
    }

    return new TreeSet<>();
  }

  public static KeyExtent findContainingExtent(KeyExtent extent, SortedSet<KeyExtent> extents) {

    KeyExtent lookupExtent = new KeyExtent(extent);
    lookupExtent.setPrevEndRow((Text) null);

    SortedSet<KeyExtent> tailSet = extents.tailSet(lookupExtent);

    if (tailSet.isEmpty()) {
      return null;
    }

    KeyExtent first = tailSet.first();

    if (first.getTableId().compareTo(extent.getTableId()) != 0) {
      return null;
    }

    if (first.getPrevEndRow() == null) {
      return first;
    }

    if (extent.getPrevEndRow() == null) {
      return null;
    }

    if (extent.getPrevEndRow().compareTo(first.getPrevEndRow()) >= 0)
      return first;
    return null;
  }

  private static boolean startsAfter(KeyExtent nke, KeyExtent ke) {

    int tiCmp = ke.getTableId().compareTo(nke.getTableId());

    if (tiCmp > 0) {
      return true;
    }

    return ke.getPrevEndRow() != null && nke.getEndRow() != null && ke.getPrevEndRow().compareTo(nke.getEndRow()) >= 0;
  }

  private static Text rowAfterPrevRow(KeyExtent nke) {
    Text row = new Text(nke.getPrevEndRow());
    row.append(new byte[] {0}, 0, 1);
    return row;
  }

  // Some duplication with TabletLocatorImpl
  public static Set<KeyExtent> findOverlapping(KeyExtent nke, SortedSet<KeyExtent> extents) {
    if (nke == null || extents == null || extents.isEmpty())
      return Collections.emptySet();

    SortedSet<KeyExtent> start;

    if (nke.getPrevEndRow() != null) {
      Text row = rowAfterPrevRow(nke);
      KeyExtent lookupKey = new KeyExtent(nke.getTableId(), row, null);
      start = extents.tailSet(lookupKey);
    } else {
      KeyExtent lookupKey = new KeyExtent(nke.getTableId(), new Text(), null);
      start = extents.tailSet(lookupKey);
    }

    TreeSet<KeyExtent> result = new TreeSet<>();
    for (KeyExtent ke : start) {
      if (startsAfter(nke, ke)) {
        break;
      }
      result.add(ke);
    }
    return result;
  }

  public boolean overlaps(KeyExtent other) {
    SortedSet<KeyExtent> set = new TreeSet<>();
    set.add(other);
    return !findOverlapping(this, set).isEmpty();
  }

  // Specialization of findOverlapping(KeyExtent, SortedSet<KeyExtent> to work with SortedMap
  public static Set<KeyExtent> findOverlapping(KeyExtent nke, SortedMap<KeyExtent,?> extents) {
    if (nke == null || extents == null || extents.isEmpty())
      return Collections.emptySet();

    SortedMap<KeyExtent,?> start;

    if (nke.getPrevEndRow() != null) {
      Text row = rowAfterPrevRow(nke);
      KeyExtent lookupKey = new KeyExtent(nke.getTableId(), row, null);
      start = extents.tailMap(lookupKey);
    } else {
      KeyExtent lookupKey = new KeyExtent(nke.getTableId(), new Text(), null);
      start = extents.tailMap(lookupKey);
    }

    TreeSet<KeyExtent> result = new TreeSet<>();
    for (Entry<KeyExtent,?> entry : start.entrySet()) {
      KeyExtent ke = entry.getKey();
      if (startsAfter(nke, ke)) {
        break;
      }
      result.add(ke);
    }
    return result;
  }

  public static Text getMetadataEntry(KeyExtent extent) {
    return getMetadataEntry(extent.getTableId(), extent.getEndRow());
  }

  public TKeyExtent toThrift() {
    return new TKeyExtent(ByteBuffer.wrap(tableId.getBytes(UTF_8)), textEndRow == null ? null : TextUtil.getByteBuffer(textEndRow),
        textPrevEndRow == null ? null : TextUtil.getByteBuffer(textPrevEndRow));
  }

  public boolean isPreviousExtent(KeyExtent prevExtent) {
    if (prevExtent == null)
      return getPrevEndRow() == null;

    if (!prevExtent.getTableId().equals(getTableId()))
      throw new IllegalArgumentException("Cannot compare accross tables " + prevExtent + " " + this);

    if (prevExtent.getEndRow() == null)
      return false;

    if (getPrevEndRow() == null)
      return false;

    return prevExtent.getEndRow().equals(getPrevEndRow());
  }

  public boolean isMeta() {
    return getTableId().equals(MetadataTable.ID) || isRootTablet();
  }

  public boolean isRootTablet() {
    return getTableId().equals(RootTable.ID);
  }
}<|MERGE_RESOLUTION|>--- conflicted
+++ resolved
@@ -293,80 +293,6 @@
     return getPrevRowUpdateMutation(this);
   }
 
-<<<<<<< HEAD
-=======
-  /**
-   * Empty start or end rows tell the method there are no start or end rows, and to use all the keyextents that are before the end row if no start row etc.
-   *
-   * @deprecated this method not intended for public use and is likely to be removed in a future version.
-   * @return all the key extents that the rows cover
-   */
-  @Deprecated
-  public static Collection<KeyExtent> getKeyExtentsForRange(Text startRow, Text endRow, Set<KeyExtent> kes) {
-    if (kes == null)
-      return Collections.emptyList();
-    if (startRow == null)
-      startRow = new Text();
-    if (endRow == null)
-      endRow = new Text();
-    Collection<KeyExtent> keys = new ArrayList<>();
-    for (KeyExtent ckes : kes) {
-      if (ckes.getPrevEndRow() == null) {
-        if (ckes.getEndRow() == null) {
-          // only tablet
-          keys.add(ckes);
-        } else {
-          // first tablet
-          // if start row = '' then we want everything up to the endRow which will always include the first tablet
-          if (startRow.getLength() == 0) {
-            keys.add(ckes);
-          } else if (ckes.getEndRow().compareTo(startRow) >= 0) {
-            keys.add(ckes);
-          }
-        }
-      } else {
-        if (ckes.getEndRow() == null) {
-          // last tablet
-          // if endRow = '' and we're at the last tablet, add it
-          if (endRow.getLength() == 0) {
-            keys.add(ckes);
-          }
-          if (ckes.getPrevEndRow().compareTo(endRow) < 0) {
-            keys.add(ckes);
-          }
-        } else {
-          // tablet in the middle
-          if (startRow.getLength() == 0) {
-            // no start row
-
-            if (endRow.getLength() == 0) {
-              // no start & end row
-              keys.add(ckes);
-            } else {
-              // just no start row
-              if (ckes.getPrevEndRow().compareTo(endRow) < 0) {
-                keys.add(ckes);
-              }
-            }
-          } else if (endRow.getLength() == 0) {
-            // no end row
-            if (ckes.getEndRow().compareTo(startRow) >= 0) {
-              keys.add(ckes);
-            }
-          } else {
-            // no null prevend or endrows and no empty string start or end rows
-            if (ckes.getPrevEndRow().compareTo(endRow) < 0 && ckes.getEndRow().compareTo(startRow) >= 0) {
-              keys.add(ckes);
-            }
-          }
-
-        }
-      }
-    }
-    return keys;
-  }
-
->>>>>>> b102e760
   public static Text decodePrevEndRow(Value ibw) {
     Text per = null;
 
