/*
 * Licensed to the Apache Software Foundation (ASF) under one or more
 * contributor license agreements.  See the NOTICE file distributed with
 * this work for additional information regarding copyright ownership.
 * The ASF licenses this file to You under the Apache License, Version 2.0
 * (the "License"); you may not use this file except in compliance with
 * the License.  You may obtain a copy of the License at
 *
 *     http://www.apache.org/licenses/LICENSE-2.0
 *
 * Unless required by applicable law or agreed to in writing, software
 * distributed under the License is distributed on an "AS IS" BASIS,
 * WITHOUT WARRANTIES OR CONDITIONS OF ANY KIND, either express or implied.
 * See the License for the specific language governing permissions and
 * limitations under the License.
 */
package org.apache.accumulo.core.client.impl;

import java.io.IOException;
import java.util.ArrayList;
import java.util.Collections;
import java.util.EnumMap;
import java.util.HashSet;
import java.util.List;
import java.util.Map;
import java.util.Set;
import java.util.SortedMap;
import java.util.SortedSet;
import java.util.concurrent.TimeUnit;

import org.apache.accumulo.core.Constants;
import org.apache.accumulo.core.client.AccumuloException;
import org.apache.accumulo.core.client.AccumuloSecurityException;
import org.apache.accumulo.core.client.Instance;
import org.apache.accumulo.core.client.SampleNotPresentException;
import org.apache.accumulo.core.client.TableDeletedException;
import org.apache.accumulo.core.client.TableNotFoundException;
import org.apache.accumulo.core.client.TableOfflineException;
import org.apache.accumulo.core.client.impl.TabletLocator.TabletLocation;
import org.apache.accumulo.core.client.impl.thrift.ThriftSecurityException;
import org.apache.accumulo.core.client.sample.SamplerConfiguration;
import org.apache.accumulo.core.conf.Property;
import org.apache.accumulo.core.data.Column;
import org.apache.accumulo.core.data.Key;
import org.apache.accumulo.core.data.KeyValue;
import org.apache.accumulo.core.data.PartialKey;
import org.apache.accumulo.core.data.Range;
import org.apache.accumulo.core.data.Value;
import org.apache.accumulo.core.data.impl.KeyExtent;
import org.apache.accumulo.core.data.thrift.InitialScan;
import org.apache.accumulo.core.data.thrift.IterInfo;
import org.apache.accumulo.core.data.thrift.ScanResult;
import org.apache.accumulo.core.data.thrift.TKeyValue;
import org.apache.accumulo.core.master.state.tables.TableState;
import org.apache.accumulo.core.rpc.ThriftUtil;
import org.apache.accumulo.core.sample.impl.SamplerConfigurationImpl;
import org.apache.accumulo.core.security.Authorizations;
import org.apache.accumulo.core.tabletserver.thrift.NoSuchScanIDException;
import org.apache.accumulo.core.tabletserver.thrift.NotServingTabletException;
import org.apache.accumulo.core.tabletserver.thrift.TSampleNotPresentException;
import org.apache.accumulo.core.tabletserver.thrift.TabletClientService;
import org.apache.accumulo.core.tabletserver.thrift.TooManyFilesException;
import org.apache.accumulo.core.trace.Span;
import org.apache.accumulo.core.trace.Trace;
import org.apache.accumulo.core.trace.Tracer;
import org.apache.accumulo.core.trace.thrift.TInfo;
import org.apache.accumulo.core.util.OpTimer;
import org.apache.hadoop.io.Text;
import org.apache.thrift.TApplicationException;
import org.apache.thrift.TException;
import org.slf4j.Logger;
import org.slf4j.LoggerFactory;

import com.google.common.net.HostAndPort;

public class ThriftScanner {
  private static final Logger log = LoggerFactory.getLogger(ThriftScanner.class);

  public static final Map<TabletType,Set<String>> serversWaitedForWrites = new EnumMap<>(TabletType.class);

  static {
    for (TabletType ttype : TabletType.values()) {
      serversWaitedForWrites.put(ttype, Collections.synchronizedSet(new HashSet<String>()));
    }
  }

  public static boolean getBatchFromServer(ClientContext context, Range range, KeyExtent extent, String server, SortedMap<Key,Value> results,
      SortedSet<Column> fetchedColumns, List<IterInfo> serverSideIteratorList, Map<String,Map<String,String>> serverSideIteratorOptions, int size,
      Authorizations authorizations, boolean retry, long batchTimeOut, String classLoaderContext) throws AccumuloException, AccumuloSecurityException,
      NotServingTabletException {
    if (server == null)
      throw new AccumuloException(new IOException());

    final HostAndPort parsedServer = HostAndPort.fromString(server);
    try {
      TInfo tinfo = Tracer.traceInfo();
      TabletClientService.Client client = ThriftUtil.getTServerClient(parsedServer, context);
      try {
        // not reading whole rows (or stopping on row boundries) so there is no need to enable isolation below
        ScanState scanState = new ScanState(context, extent.getTableId(), authorizations, range, fetchedColumns, size, serverSideIteratorList,
            serverSideIteratorOptions, false, Constants.SCANNER_DEFAULT_READAHEAD_THRESHOLD, null, batchTimeOut, classLoaderContext);

        TabletType ttype = TabletType.type(extent);
        boolean waitForWrites = !serversWaitedForWrites.get(ttype).contains(server);
        InitialScan isr = client.startScan(tinfo, scanState.context.rpcCreds(), extent.toThrift(), scanState.range.toThrift(),
            Translator.translate(scanState.columns, Translators.CT), scanState.size, scanState.serverSideIteratorList, scanState.serverSideIteratorOptions,
            scanState.authorizations.getAuthorizationsBB(), waitForWrites, scanState.isolated, scanState.readaheadThreshold, null, scanState.batchTimeOut,
            classLoaderContext);
        if (waitForWrites)
          serversWaitedForWrites.get(ttype).add(server);

        Key.decompress(isr.result.results);

        for (TKeyValue kv : isr.result.results)
          results.put(new Key(kv.key), new Value(kv.value));

        client.closeScan(tinfo, isr.scanID);

        return isr.result.more;
      } finally {
        ThriftUtil.returnClient(client);
      }
    } catch (TApplicationException tae) {
      throw new AccumuloServerException(server, tae);
    } catch (TooManyFilesException e) {
      log.debug("Tablet ({}) has too many files {} : {}", extent, server, e.getMessage());
    } catch (ThriftSecurityException e) {
      log.warn("Security Violation in scan request to {}: {}", server, e.getMessage());
      throw new AccumuloSecurityException(e.user, e.code, e);
    } catch (TException e) {
      log.debug("Error getting transport to {}: {}", server, e.getMessage());
    }

    throw new AccumuloException("getBatchFromServer: failed");
  }

  public static class ScanState {

    boolean isolated;
    String tableId;
    Text startRow;
    boolean skipStartRow;
    long readaheadThreshold;
    long batchTimeOut;

    Range range;

    int size;

    ClientContext context;
    Authorizations authorizations;
    List<Column> columns;

    TabletLocation prevLoc;
    Long scanID;

    String classLoaderContext;

    boolean finished = false;

    List<IterInfo> serverSideIteratorList;

    Map<String,Map<String,String>> serverSideIteratorOptions;

    SamplerConfiguration samplerConfig;

    public ScanState(ClientContext context, String tableId, Authorizations authorizations, Range range, SortedSet<Column> fetchedColumns, int size,
        List<IterInfo> serverSideIteratorList, Map<String,Map<String,String>> serverSideIteratorOptions, boolean isolated, long readaheadThreshold,
        SamplerConfiguration samplerConfig, long batchTimeOut, String classLoaderContext) {
      this.context = context;
<<<<<<< HEAD

=======
>>>>>>> f88f5cf7
      this.authorizations = authorizations;
      this.classLoaderContext = classLoaderContext;

      columns = new ArrayList<>(fetchedColumns.size());
      for (Column column : fetchedColumns) {
        columns.add(column);
      }

      this.tableId = tableId;
      this.range = range;

      Key startKey = range.getStartKey();
      if (startKey == null) {
        startKey = new Key();
      }
      this.startRow = startKey.getRow();

      this.skipStartRow = false;

      this.size = size;

      this.serverSideIteratorList = serverSideIteratorList;
      this.serverSideIteratorOptions = serverSideIteratorOptions;

      this.isolated = isolated;
      this.readaheadThreshold = readaheadThreshold;

      this.samplerConfig = samplerConfig;

      this.batchTimeOut = batchTimeOut;
    }
  }

  public static class ScanTimedOutException extends IOException {

    private static final long serialVersionUID = 1L;

  }

  static long pause(long millis, long maxSleep) throws InterruptedException {
    Thread.sleep(millis);
    // wait 2 * last time, with +-10% random jitter
    return (long) (Math.min(millis * 2, maxSleep) * (.9 + Math.random() / 5));
  }

  public static List<KeyValue> scan(ClientContext context, ScanState scanState, int timeOut) throws ScanTimedOutException, AccumuloException,
      AccumuloSecurityException, TableNotFoundException {
    TabletLocation loc = null;
    Instance instance = context.getInstance();
    long startTime = System.currentTimeMillis();
    String lastError = null;
    String error = null;
    int tooManyFilesCount = 0;
    long sleepMillis = 100;
    final long maxSleepTime = context.getConfiguration().getTimeInMillis(Property.GENERAL_MAX_SCANNER_RETRY_PERIOD);

    List<KeyValue> results = null;

    Span span = Trace.start("scan");
    try {
      while (results == null && !scanState.finished) {
        if (Thread.currentThread().isInterrupted()) {
          throw new AccumuloException("Thread interrupted");
        }

        if ((System.currentTimeMillis() - startTime) / 1000.0 > timeOut)
          throw new ScanTimedOutException();

        while (loc == null) {
          long currentTime = System.currentTimeMillis();
          if ((currentTime - startTime) / 1000.0 > timeOut)
            throw new ScanTimedOutException();

          Span locateSpan = Trace.start("scan:locateTablet");
          try {
            loc = TabletLocator.getLocator(context, scanState.tableId).locateTablet(context, scanState.startRow, scanState.skipStartRow, false);

            if (loc == null) {
              if (!Tables.exists(instance, scanState.tableId))
                throw new TableDeletedException(scanState.tableId);
              else if (Tables.getTableState(instance, scanState.tableId) == TableState.OFFLINE)
                throw new TableOfflineException(instance, scanState.tableId);

              error = "Failed to locate tablet for table : " + scanState.tableId + " row : " + scanState.startRow;
              if (!error.equals(lastError))
                log.debug("{}", error);
              else if (log.isTraceEnabled())
                log.trace("{}", error);
              lastError = error;
              sleepMillis = pause(sleepMillis, maxSleepTime);
            } else {
              // when a tablet splits we do want to continue scanning the low child
              // of the split if we are already passed it
              Range dataRange = loc.tablet_extent.toDataRange();

              if (scanState.range.getStartKey() != null && dataRange.afterEndKey(scanState.range.getStartKey())) {
                // go to the next tablet
                scanState.startRow = loc.tablet_extent.getEndRow();
                scanState.skipStartRow = true;
                loc = null;
              } else if (scanState.range.getEndKey() != null && dataRange.beforeStartKey(scanState.range.getEndKey())) {
                // should not happen
                throw new RuntimeException("Unexpected tablet, extent : " + loc.tablet_extent + "  range : " + scanState.range + " startRow : "
                    + scanState.startRow);
              }
            }
          } catch (AccumuloServerException e) {
            log.debug("Scan failed, server side exception : {}", e.getMessage());
            throw e;
          } catch (AccumuloException e) {
            error = "exception from tablet loc " + e.getMessage();
            if (!error.equals(lastError))
              log.debug("{}", error);
            else if (log.isTraceEnabled())
              log.trace("{}", error);

            lastError = error;
            sleepMillis = pause(sleepMillis, maxSleepTime);
          } finally {
            locateSpan.stop();
          }
        }

        Span scanLocation = Trace.start("scan:location");
        scanLocation.data("tserver", loc.tablet_location);
        try {
          results = scan(loc, scanState, context);
        } catch (AccumuloSecurityException e) {
          Tables.clearCache(instance);
          if (!Tables.exists(instance, scanState.tableId))
            throw new TableDeletedException(scanState.tableId);
          e.setTableInfo(Tables.getPrintableTableInfoFromId(instance, scanState.tableId));
          throw e;
        } catch (TApplicationException tae) {
          throw new AccumuloServerException(loc.tablet_location, tae);
        } catch (TSampleNotPresentException tsnpe) {
          String message = "Table " + Tables.getPrintableTableInfoFromId(instance, scanState.tableId) + " does not have sampling configured or built";
          throw new SampleNotPresentException(message, tsnpe);
        } catch (NotServingTabletException e) {
          error = "Scan failed, not serving tablet " + loc;
          if (!error.equals(lastError))
            log.debug("{}", error);
          else if (log.isTraceEnabled())
            log.trace("{}", error);
          lastError = error;

          TabletLocator.getLocator(context, scanState.tableId).invalidateCache(loc.tablet_extent);
          loc = null;

          // no need to try the current scan id somewhere else
          scanState.scanID = null;

          if (scanState.isolated)
            throw new IsolationException();

          sleepMillis = pause(sleepMillis, maxSleepTime);
        } catch (NoSuchScanIDException e) {
          error = "Scan failed, no such scan id " + scanState.scanID + " " + loc;
          if (!error.equals(lastError))
            log.debug("{}", error);
          else if (log.isTraceEnabled())
            log.trace("{}", error);
          lastError = error;

          if (scanState.isolated)
            throw new IsolationException();

          scanState.scanID = null;
        } catch (TooManyFilesException e) {
          error = "Tablet has too many files " + loc + " retrying...";
          if (!error.equals(lastError)) {
            log.debug("{}", error);
            tooManyFilesCount = 0;
          } else {
            tooManyFilesCount++;
            if (tooManyFilesCount == 300)
              log.warn("{}", error);
            else if (log.isTraceEnabled())
              log.trace("{}", error);
          }
          lastError = error;

          // not sure what state the scan session on the server side is
          // in after this occurs, so lets be cautious and start a new
          // scan session
          scanState.scanID = null;

          if (scanState.isolated)
            throw new IsolationException();

          sleepMillis = pause(sleepMillis, maxSleepTime);
        } catch (TException e) {
          TabletLocator.getLocator(context, scanState.tableId).invalidateCache(context.getInstance(), loc.tablet_location);
          error = "Scan failed, thrift error " + e.getClass().getName() + "  " + e.getMessage() + " " + loc;
          if (!error.equals(lastError))
            log.debug("{}", error);
          else if (log.isTraceEnabled())
            log.trace("{}", error);
          lastError = error;
          loc = null;

          // do not want to continue using the same scan id, if a timeout occurred could cause a batch to be skipped
          // because a thread on the server side may still be processing the timed out continue scan
          scanState.scanID = null;

          if (scanState.isolated)
            throw new IsolationException();

          sleepMillis = pause(sleepMillis, maxSleepTime);
        } finally {
          scanLocation.stop();
        }
      }

      if (results != null && results.size() == 0 && scanState.finished) {
        results = null;
      }

      return results;
    } catch (InterruptedException ex) {
      throw new AccumuloException(ex);
    } finally {
      span.stop();
    }
  }

  private static List<KeyValue> scan(TabletLocation loc, ScanState scanState, ClientContext context) throws AccumuloSecurityException,
      NotServingTabletException, TException, NoSuchScanIDException, TooManyFilesException, TSampleNotPresentException {
    if (scanState.finished)
      return null;

    OpTimer timer = null;

    final TInfo tinfo = Tracer.traceInfo();
    final HostAndPort parsedLocation = HostAndPort.fromString(loc.tablet_location);
    TabletClientService.Client client = ThriftUtil.getTServerClient(parsedLocation, context);

    String old = Thread.currentThread().getName();
    try {
      ScanResult sr;

      if (scanState.prevLoc != null && !scanState.prevLoc.equals(loc))
        scanState.scanID = null;

      scanState.prevLoc = loc;

      if (scanState.scanID == null) {
        String msg = "Starting scan tserver=" + loc.tablet_location + " tablet=" + loc.tablet_extent + " range=" + scanState.range + " ssil="
            + scanState.serverSideIteratorList + " ssio=" + scanState.serverSideIteratorOptions;
        Thread.currentThread().setName(msg);

        if (log.isTraceEnabled()) {
          log.trace("tid={} {}", Thread.currentThread().getId(), msg);
          timer = new OpTimer().start();
        }

        TabletType ttype = TabletType.type(loc.tablet_extent);
        boolean waitForWrites = !serversWaitedForWrites.get(ttype).contains(loc.tablet_location);

        InitialScan is = client.startScan(tinfo, scanState.context.rpcCreds(), loc.tablet_extent.toThrift(), scanState.range.toThrift(),
            Translator.translate(scanState.columns, Translators.CT), scanState.size, scanState.serverSideIteratorList, scanState.serverSideIteratorOptions,
            scanState.authorizations.getAuthorizationsBB(), waitForWrites, scanState.isolated, scanState.readaheadThreshold,
            SamplerConfigurationImpl.toThrift(scanState.samplerConfig), scanState.batchTimeOut, scanState.classLoaderContext);
        if (waitForWrites)
          serversWaitedForWrites.get(ttype).add(loc.tablet_location);

        sr = is.result;

        if (sr.more)
          scanState.scanID = is.scanID;
        else
          client.closeScan(tinfo, is.scanID);

      } else {
        // log.debug("Calling continue scan : "+scanState.range+" loc = "+loc);
        String msg = "Continuing scan tserver=" + loc.tablet_location + " scanid=" + scanState.scanID;
        Thread.currentThread().setName(msg);

        if (log.isTraceEnabled()) {
          log.trace("tid={} {}", Thread.currentThread().getId(), msg);
          timer = new OpTimer().start();
        }

        sr = client.continueScan(tinfo, scanState.scanID);
        if (!sr.more) {
          client.closeScan(tinfo, scanState.scanID);
          scanState.scanID = null;
        }
      }

      if (!sr.more) {
        // log.debug("No more : tab end row = "+loc.tablet_extent.getEndRow()+" range = "+scanState.range);
        if (loc.tablet_extent.getEndRow() == null) {
          scanState.finished = true;

          if (timer != null) {
            timer.stop();
            log.trace("tid={} Completely finished scan in {} #results={}", Thread.currentThread().getId(),
                String.format("%.3f secs", timer.scale(TimeUnit.SECONDS)), sr.results.size());
          }

        } else if (scanState.range.getEndKey() == null || !scanState.range.afterEndKey(new Key(loc.tablet_extent.getEndRow()).followingKey(PartialKey.ROW))) {
          scanState.startRow = loc.tablet_extent.getEndRow();
          scanState.skipStartRow = true;

          if (timer != null) {
            timer.stop();
            log.trace("tid={} Finished scanning tablet in {} #results={}", Thread.currentThread().getId(),
                String.format("%.3f secs", timer.scale(TimeUnit.SECONDS)), sr.results.size());
          }
        } else {
          scanState.finished = true;
          if (timer != null) {
            timer.stop();
            log.trace("tid={} Completely finished in {} #results={}", Thread.currentThread().getId(),
                String.format("%.3f secs", timer.scale(TimeUnit.SECONDS)), sr.results.size());
          }
        }
      } else {
        if (timer != null) {
          timer.stop();
          log.trace("tid={} Finished scan in {} #results={} scanid={}", Thread.currentThread().getId(),
              String.format("%.3f secs", timer.scale(TimeUnit.SECONDS)), sr.results.size(), scanState.scanID);
        }
      }

      Key.decompress(sr.results);

      if (sr.results.size() > 0 && !scanState.finished)
        scanState.range = new Range(new Key(sr.results.get(sr.results.size() - 1).key), false, scanState.range.getEndKey(), scanState.range.isEndKeyInclusive());

      List<KeyValue> results = new ArrayList<>(sr.results.size());
      for (TKeyValue tkv : sr.results)
        results.add(new KeyValue(new Key(tkv.key), tkv.value));

      return results;

    } catch (ThriftSecurityException e) {
      throw new AccumuloSecurityException(e.user, e.code, e);
    } finally {
      ThriftUtil.returnClient(client);
      Thread.currentThread().setName(old);
    }
  }
}<|MERGE_RESOLUTION|>--- conflicted
+++ resolved
@@ -168,10 +168,6 @@
         List<IterInfo> serverSideIteratorList, Map<String,Map<String,String>> serverSideIteratorOptions, boolean isolated, long readaheadThreshold,
         SamplerConfiguration samplerConfig, long batchTimeOut, String classLoaderContext) {
       this.context = context;
-<<<<<<< HEAD
-
-=======
->>>>>>> f88f5cf7
       this.authorizations = authorizations;
       this.classLoaderContext = classLoaderContext;
 
