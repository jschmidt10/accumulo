/*
 * Licensed to the Apache Software Foundation (ASF) under one or more
 * contributor license agreements. See the NOTICE file distributed with this
 * work for additional information regarding copyright ownership. The ASF
 * licenses this file to you under the Apache License, Version 2.0 (the
 * "License"); you may not use this file except in compliance with the License.
 * You may obtain a copy of the License at
 * 
 * http://www.apache.org/licenses/LICENSE-2.0
 * 
 * Unless required by applicable law or agreed to in writing, software
 * distributed under the License is distributed on an "AS IS" BASIS, WITHOUT
 * WARRANTIES OR CONDITIONS OF ANY KIND, either express or implied. See the
 * License for the specific language governing permissions and limitations under
 * the License.
 */

package org.apache.accumulo.core.file.rfile.bcfile;

import java.io.ByteArrayOutputStream;
import java.io.Closeable;
import java.io.DataInput;
import java.io.DataInputStream;
import java.io.DataOutput;
import java.io.DataOutputStream;
import java.io.IOException;
import java.io.InputStream;
import java.io.OutputStream;
import java.util.ArrayList;
import java.util.Arrays;
import java.util.HashMap;
import java.util.Map;
import java.util.TreeMap;

import org.apache.accumulo.core.conf.AccumuloConfiguration;
import org.apache.accumulo.core.conf.Property;
import org.apache.accumulo.core.file.blockfile.impl.CachableBlockFile;
import org.apache.accumulo.core.file.blockfile.impl.CachableBlockFile.BlockRead;
import org.apache.accumulo.core.file.rfile.bcfile.CompareUtils.Scalar;
import org.apache.accumulo.core.file.rfile.bcfile.CompareUtils.ScalarComparator;
import org.apache.accumulo.core.file.rfile.bcfile.CompareUtils.ScalarLong;
import org.apache.accumulo.core.file.rfile.bcfile.Compression.Algorithm;
import org.apache.accumulo.core.file.rfile.bcfile.Utils.Version;
import org.apache.accumulo.core.security.crypto.CryptoModule;
import org.apache.accumulo.core.security.crypto.CryptoModuleFactory;
import org.apache.accumulo.core.security.crypto.CryptoModuleParameters;
import org.apache.accumulo.core.security.crypto.SecretKeyEncryptionStrategy;
import org.apache.commons.logging.Log;
import org.apache.commons.logging.LogFactory;
import org.apache.hadoop.conf.Configuration;
import org.apache.hadoop.fs.FSDataInputStream;
import org.apache.hadoop.fs.FSDataOutputStream;
import org.apache.hadoop.io.BytesWritable;
import org.apache.hadoop.io.compress.Compressor;
import org.apache.hadoop.io.compress.Decompressor;

/**
 * Block Compressed file, the underlying physical storage layer for TFile. BCFile provides the basic block level compression for the data block and meta blocks.
 * It is separated from TFile as it may be used for other block-compressed file implementation.
 */
public final class BCFile {
  // the current version of BCFile impl, increment them (major or minor) made
  // enough changes
  static final Version API_VERSION = new Version((short) 2, (short) 0);
  static final Version API_VERSION_1 = new Version((short) 1, (short) 0);
  static final Log LOG = LogFactory.getLog(BCFile.class);

  private static final String FS_OUTPUT_BUF_SIZE_ATTR = "tfile.fs.output.buffer.size";
  private static final String FS_INPUT_BUF_SIZE_ATTR = "tfile.fs.input.buffer.size";

  private static int getFSOutputBufferSize(Configuration conf) {
    return conf.getInt(FS_OUTPUT_BUF_SIZE_ATTR, 256 * 1024);
  }

  private static int getFSInputBufferSize(Configuration conf) {
    return conf.getInt(FS_INPUT_BUF_SIZE_ATTR, 32 * 1024);
  }

  /**
   * Prevent the instantiation of BCFile objects.
   */
  private BCFile() {
    // nothing
  }

  /**
   * BCFile writer, the entry point for creating a new BCFile.
   */
  static public class Writer implements Closeable {
    private final FSDataOutputStream out;
    private final Configuration conf;
    private final CryptoModule cryptoModule;
    private BCFileCryptoModuleParameters cryptoParams;
    private SecretKeyEncryptionStrategy secretKeyEncryptionStrategy;
    // the single meta block containing index of compressed data blocks
    final DataIndex dataIndex;
    // index for meta blocks
    final MetaIndex metaIndex;
    boolean blkInProgress = false;
    private boolean metaBlkSeen = false;
    private boolean closed = false;
    long errorCount = 0;
    // reusable buffers.
    private BytesWritable fsOutputBuffer;

    /**
     * Call-back interface to register a block after a block is closed.
     */
    private interface BlockRegister {
      /**
       * Register a block that is fully closed.
       * 
       * @param raw
       *          The size of block in terms of uncompressed bytes.
       * @param offsetStart
       *          The start offset of the block.
       * @param offsetEnd
       *          One byte after the end of the block. Compressed block size is offsetEnd - offsetStart.
       */
      void register(long raw, long offsetStart, long offsetEnd);
    }

    /**
     * Intermediate class that maintain the state of a Writable Compression Block.
     */
    private static final class WBlockState {
      private final Algorithm compressAlgo;
      private Compressor compressor; // !null only if using native
      // Hadoop compression
      private final FSDataOutputStream fsOut;
      private final OutputStream cipherOut;
      private final long posStart;
      private final SimpleBufferedOutputStream fsBufferedOutput;
      private OutputStream out;

      /**
       * @param compressionAlgo
       *          The compression algorithm to be used to for compression.
<<<<<<< HEAD
       * @param cryptoModule
       *          the module to use to obtain cryptographic streams
       * @param cryptoParams
       * @throws IOException
=======
>>>>>>> 92613388
       */
      public WBlockState(Algorithm compressionAlgo, FSDataOutputStream fsOut, BytesWritable fsOutputBuffer, Configuration conf, CryptoModule cryptoModule,
          CryptoModuleParameters cryptoParams) throws IOException {
        this.compressAlgo = compressionAlgo;
        this.fsOut = fsOut;
        this.posStart = fsOut.getPos();

        fsOutputBuffer.setCapacity(getFSOutputBufferSize(conf));

        this.fsBufferedOutput = new SimpleBufferedOutputStream(this.fsOut, fsOutputBuffer.getBytes());

        // *This* is very important. Without this, when the crypto stream is closed (in order to flush its last bytes),
        // the underlying RFile stream will *also* be closed, and that's undesirable as the cipher stream is closed for
        // every block written.
        cryptoParams.setCloseUnderylingStreamAfterCryptoStreamClose(false);

        // *This* is also very important. We don't want the underlying stream messed with.
        cryptoParams.setRecordParametersToStream(false);

        // It is also important to make sure we get a new initialization vector on every call in here,
        // so set any existing one to null, in case we're reusing a parameters object for its RNG or other bits
        cryptoParams.setInitializationVector(null);

        // Initialize the cipher including generating a new IV
        cryptoParams = cryptoModule.initializeCipher(cryptoParams);

        // Write the init vector in plain text, uncompressed, to the output stream. Due to the way the streams work out, there's no good way to write this
        // compressed, but it's pretty small.
        DataOutputStream tempDataOutputStream = new DataOutputStream(fsBufferedOutput);

        // Init vector might be null if the underlying cipher does not require one (NullCipher being a good example)
        if (cryptoParams.getInitializationVector() != null) {
          tempDataOutputStream.writeInt(cryptoParams.getInitializationVector().length);
          tempDataOutputStream.write(cryptoParams.getInitializationVector());
        } else {
          // Do nothing
        }

        // Initialize the cipher stream and get the IV
        cryptoParams.setPlaintextOutputStream(tempDataOutputStream);
        cryptoParams = cryptoModule.getEncryptingOutputStream(cryptoParams);

        if (cryptoParams.getEncryptedOutputStream() == tempDataOutputStream) {
          this.cipherOut = fsBufferedOutput;
        } else {
          this.cipherOut = cryptoParams.getEncryptedOutputStream();
        }

        this.compressor = compressAlgo.getCompressor();

        try {
          this.out = compressionAlgo.createCompressionStream(cipherOut, compressor, 0);
        } catch (IOException e) {
          compressAlgo.returnCompressor(compressor);
          throw e;
        }
      }

      /**
       * Get the output stream for BlockAppender's consumption.
       * 
       * @return the output stream suitable for writing block data.
       */
      OutputStream getOutputStream() {
        return out;
      }

      /**
       * Get the current position in file.
       * 
       * @return The current byte offset in underlying file.
       * @throws IOException
       */
      long getCurrentPos() throws IOException {
        return fsOut.getPos() + fsBufferedOutput.size();
      }

      long getStartPos() {
        return posStart;
      }

      /**
       * Current size of compressed data.
       * 
       * @throws IOException
       */
      long getCompressedSize() throws IOException {
        long ret = getCurrentPos() - posStart;
        return ret;
      }

      /**
       * Finishing up the current block.
       */
      public void finish() throws IOException {
        try {
          if (out != null) {
            out.flush();

            // If the cipherOut stream is different from the fsBufferedOutput stream, then we likely have
            // an actual encrypted output stream that needs to be closed in order for it
            // to flush the final bytes to the output stream. We should have set the flag to
            // make sure that this close does *not* close the underlying stream, so calling
            // close here should do the write thing.

            if (fsBufferedOutput != cipherOut) {
              // Close the cipherOutputStream
              cipherOut.close();
            }

            out = null;
          }
        } finally {
          compressAlgo.returnCompressor(compressor);
          compressor = null;
        }
      }
    }

    /**
     * Access point to stuff data into a block.
     * 
     */
    public class BlockAppender extends DataOutputStream {
      private final BlockRegister blockRegister;
      private final WBlockState wBlkState;
      private boolean closed = false;

      /**
       * Constructor
       * 
       * @param register
       *          the block register, which is called when the block is closed.
       * @param wbs
       *          The writable compression block state.
       */
      BlockAppender(BlockRegister register, WBlockState wbs) {
        super(wbs.getOutputStream());
        this.blockRegister = register;
        this.wBlkState = wbs;
      }

      /**
       * Get the raw size of the block.
       * 
       * @return the number of uncompressed bytes written through the BlockAppender so far.
       */
      public long getRawSize() throws IOException {
        /**
         * Expecting the size() of a block not exceeding 4GB. Assuming the size() will wrap to negative integer if it exceeds 2GB.
         */
        return size() & 0x00000000ffffffffL;
      }

      /**
       * Get the compressed size of the block in progress.
       * 
       * @return the number of compressed bytes written to the underlying FS file. The size may be smaller than actual need to compress the all data written due
       *         to internal buffering inside the compressor.
       */
      public long getCompressedSize() throws IOException {
        return wBlkState.getCompressedSize();
      }

      public long getStartPos() {
        return wBlkState.getStartPos();
      }

      @Override
      public void flush() {
        // The down stream is a special kind of stream that finishes a
        // compression block upon flush. So we disable flush() here.
      }

      /**
       * Signaling the end of write to the block. The block register will be called for registering the finished block.
       */
      @Override
      public void close() throws IOException {
        if (closed == true) {
          return;
        }
        try {
          ++errorCount;
          wBlkState.finish();
          blockRegister.register(getRawSize(), wBlkState.getStartPos(), wBlkState.getCurrentPos());
          --errorCount;
        } finally {
          closed = true;
          blkInProgress = false;
        }
      }
    }

    /**
     * Constructor
     * 
     * @param fout
     *          FS output stream.
     * @param compressionName
     *          Name of the compression algorithm, which will be used for all data blocks.
     * @see Compression#getSupportedAlgorithms
     */
    public Writer(FSDataOutputStream fout, String compressionName, Configuration conf, boolean trackDataBlocks, AccumuloConfiguration accumuloConfiguration) throws IOException {
      if (fout.getPos() != 0) {
        throw new IOException("Output file not at zero offset.");
      }

      this.out = fout;
      this.conf = conf;
      dataIndex = new DataIndex(compressionName, trackDataBlocks);
      metaIndex = new MetaIndex();
      fsOutputBuffer = new BytesWritable();
      Magic.write(fout);

      // Set up crypto-related detail, including secret key generation and encryption

      this.cryptoModule = CryptoModuleFactory.getCryptoModule(accumuloConfiguration);
      this.cryptoParams = new BCFileCryptoModuleParameters();
      CryptoModuleFactory.fillParamsObjectFromConfiguration(cryptoParams, accumuloConfiguration);
      this.cryptoParams = (BCFileCryptoModuleParameters) cryptoModule.generateNewRandomSessionKey(cryptoParams);

      this.secretKeyEncryptionStrategy = CryptoModuleFactory.getSecretKeyEncryptionStrategy(accumuloConfiguration);
      this.cryptoParams = (BCFileCryptoModuleParameters) secretKeyEncryptionStrategy.encryptSecretKey(cryptoParams);

      // secretKeyEncryptionStrategy.encryptSecretKey(cryptoParameters);

    }

    /**
     * Close the BCFile Writer. Attempting to use the Writer after calling <code>close</code> is not allowed and may lead to undetermined results.
     */
    @Override
    public void close() throws IOException {
      if (closed == true) {
        return;
      }

      try {
        if (errorCount == 0) {
          if (blkInProgress == true) {
            throw new IllegalStateException("Close() called with active block appender.");
          }

          // add metaBCFileIndex to metaIndex as the last meta block
          BlockAppender appender = prepareMetaBlock(DataIndex.BLOCK_NAME, getDefaultCompressionAlgorithm());
          try {
            dataIndex.write(appender);
          } finally {
            appender.close();
          }

          long offsetIndexMeta = out.getPos();
          metaIndex.write(out);

          if (cryptoParams.getAlgorithmName() == null || cryptoParams.getAlgorithmName().equals(Property.CRYPTO_CIPHER_SUITE.getDefaultValue())) {
            out.writeLong(offsetIndexMeta);
            API_VERSION_1.write(out);
          } else {
            long offsetCryptoParameters = out.getPos();
            cryptoParams.write(out);

            // Meta Index, crypto params offsets and the trailing section are written out directly.
            out.writeLong(offsetIndexMeta);
            out.writeLong(offsetCryptoParameters);
            API_VERSION.write(out);
          }

          Magic.write(out);
          out.flush();
        }
      } finally {
        closed = true;
      }
    }

    private Algorithm getDefaultCompressionAlgorithm() {
      return dataIndex.getDefaultCompressionAlgorithm();
    }

    private BlockAppender prepareMetaBlock(String name, Algorithm compressAlgo) throws IOException, MetaBlockAlreadyExists {
      if (blkInProgress == true) {
        throw new IllegalStateException("Cannot create Meta Block until previous block is closed.");
      }

      if (metaIndex.getMetaByName(name) != null) {
        throw new MetaBlockAlreadyExists("name=" + name);
      }

      MetaBlockRegister mbr = new MetaBlockRegister(name, compressAlgo);
      WBlockState wbs = new WBlockState(compressAlgo, out, fsOutputBuffer, conf, cryptoModule, cryptoParams);
      BlockAppender ba = new BlockAppender(mbr, wbs);
      blkInProgress = true;
      metaBlkSeen = true;
      return ba;
    }

    /**
     * Create a Meta Block and obtain an output stream for adding data into the block. There can only be one BlockAppender stream active at any time. Regular
     * Blocks may not be created after the first Meta Blocks. The caller must call BlockAppender.close() to conclude the block creation.
     * 
     * @param name
     *          The name of the Meta Block. The name must not conflict with existing Meta Blocks.
     * @param compressionName
     *          The name of the compression algorithm to be used.
     * @return The BlockAppender stream
     * @throws MetaBlockAlreadyExists
     *           If the meta block with the name already exists.
     */
    public BlockAppender prepareMetaBlock(String name, String compressionName) throws IOException, MetaBlockAlreadyExists {
      return prepareMetaBlock(name, Compression.getCompressionAlgorithmByName(compressionName));
    }

    /**
     * Create a Meta Block and obtain an output stream for adding data into the block. The Meta Block will be compressed with the same compression algorithm as
     * data blocks. There can only be one BlockAppender stream active at any time. Regular Blocks may not be created after the first Meta Blocks. The caller
     * must call BlockAppender.close() to conclude the block creation.
     * 
     * @param name
     *          The name of the Meta Block. The name must not conflict with existing Meta Blocks.
     * @return The BlockAppender stream
     * @throws MetaBlockAlreadyExists
     *           If the meta block with the name already exists.
     */
    public BlockAppender prepareMetaBlock(String name) throws IOException, MetaBlockAlreadyExists {
      return prepareMetaBlock(name, getDefaultCompressionAlgorithm());
    }

    /**
     * Create a Data Block and obtain an output stream for adding data into the block. There can only be one BlockAppender stream active at any time. Data
     * Blocks may not be created after the first Meta Blocks. The caller must call BlockAppender.close() to conclude the block creation.
     * 
     * @return The BlockAppender stream
     */
    public BlockAppender prepareDataBlock() throws IOException {
      if (blkInProgress == true) {
        throw new IllegalStateException("Cannot create Data Block until previous block is closed.");
      }

      if (metaBlkSeen == true) {
        throw new IllegalStateException("Cannot create Data Block after Meta Blocks.");
      }

      DataBlockRegister dbr = new DataBlockRegister();

      WBlockState wbs = new WBlockState(getDefaultCompressionAlgorithm(), out, fsOutputBuffer, conf, cryptoModule, cryptoParams);
      BlockAppender ba = new BlockAppender(dbr, wbs);
      blkInProgress = true;
      return ba;
    }

    /**
     * Callback to make sure a meta block is added to the internal list when its stream is closed.
     */
    private class MetaBlockRegister implements BlockRegister {
      private final String name;
      private final Algorithm compressAlgo;

      MetaBlockRegister(String name, Algorithm compressAlgo) {
        this.name = name;
        this.compressAlgo = compressAlgo;
      }
<<<<<<< HEAD

=======
      
      @Override
>>>>>>> 92613388
      public void register(long raw, long begin, long end) {
        metaIndex.addEntry(new MetaIndexEntry(name, compressAlgo, new BlockRegion(begin, end - begin, raw)));
      }
    }

    /**
     * Callback to make sure a data block is added to the internal list when it's being closed.
     * 
     */
    private class DataBlockRegister implements BlockRegister {
      DataBlockRegister() {
        // do nothing
      }
<<<<<<< HEAD

=======
      
      @Override
>>>>>>> 92613388
      public void register(long raw, long begin, long end) {
        dataIndex.addBlockRegion(new BlockRegion(begin, end - begin, raw));
      }
    }
  }

  private static class BCFileCryptoModuleParameters extends CryptoModuleParameters {

    public void write(DataOutput out) throws IOException {
      // Write out the context
      out.writeInt(getAllOptions().size());
      for (String key : getAllOptions().keySet()) {
        out.writeUTF(key);
        out.writeUTF(getAllOptions().get(key));
      }

      // Write the opaque ID
      out.writeUTF(getOpaqueKeyEncryptionKeyID());

      // Write the encrypted secret key
      out.writeInt(getEncryptedKey().length);
      out.write(getEncryptedKey());

    }

    public void read(DataInput in) throws IOException {

      Map<String,String> optionsFromFile = new HashMap<String,String>();

      int numContextEntries = in.readInt();
      for (int i = 0; i < numContextEntries; i++) {
        optionsFromFile.put(in.readUTF(), in.readUTF());
      }

      CryptoModuleFactory.fillParamsObjectFromStringMap(this, optionsFromFile);

      // Read opaque key encryption ID
      setOpaqueKeyEncryptionKeyID(in.readUTF());

      // Read encrypted secret key
      int encryptedSecretKeyLength = in.readInt();
      byte[] encryptedSecretKey = new byte[encryptedSecretKeyLength];
      in.readFully(encryptedSecretKey);
      setEncryptedKey(encryptedSecretKey);

    }

  }

  /**
   * BCFile Reader, interface to read the file's data and meta blocks.
   */
  static public class Reader implements Closeable {
    private static final String META_NAME = "BCFile.metaindex";
    private static final String CRYPTO_BLOCK_NAME = "BCFile.cryptoparams";
    private final FSDataInputStream in;
    private final Configuration conf;
    final DataIndex dataIndex;
    // Index for meta blocks
    final MetaIndex metaIndex;
    final Version version;
    private BCFileCryptoModuleParameters cryptoParams;
    private CryptoModule cryptoModule;
    private SecretKeyEncryptionStrategy secretKeyEncryptionStrategy;

    /**
     * Intermediate class that maintain the state of a Readable Compression Block.
     */
    static private final class RBlockState {
      private final Algorithm compressAlgo;
      private Decompressor decompressor;
      private final BlockRegion region;
      private final InputStream in;

      public RBlockState(Algorithm compressionAlgo, FSDataInputStream fsin, BlockRegion region, Configuration conf, CryptoModule cryptoModule,
          Version bcFileVersion, CryptoModuleParameters cryptoParams) throws IOException {
        this.compressAlgo = compressionAlgo;
        this.region = region;
        this.decompressor = compressionAlgo.getDecompressor();

        BoundedRangeFileInputStream boundedRangeFileInputStream = new BoundedRangeFileInputStream(fsin, this.region.getOffset(),
            this.region.getCompressedSize());
        InputStream inputStreamToBeCompressed = boundedRangeFileInputStream;

        if (cryptoParams != null && cryptoModule != null) {
          DataInputStream tempDataInputStream = new DataInputStream(boundedRangeFileInputStream);
          // Read the init vector from the front of the stream before initializing the cipher stream

          int ivLength = tempDataInputStream.readInt();
          byte[] initVector = new byte[ivLength];
          tempDataInputStream.readFully(initVector);

          cryptoParams.setInitializationVector(initVector);
          cryptoParams.setEncryptedInputStream(boundedRangeFileInputStream);

          // These two flags mirror those in WBlockState, and are very necessary to set in order that the underlying stream be written and handled
          // correctly.
          cryptoParams.setCloseUnderylingStreamAfterCryptoStreamClose(false);
          cryptoParams.setRecordParametersToStream(false);

          cryptoParams = cryptoModule.getDecryptingInputStream(cryptoParams);
          inputStreamToBeCompressed = cryptoParams.getPlaintextInputStream();
        }

        try {
          this.in = compressAlgo.createDecompressionStream(inputStreamToBeCompressed, decompressor, getFSInputBufferSize(conf));
        } catch (IOException e) {
          compressAlgo.returnDecompressor(decompressor);
          throw e;
        }
      }

      /**
       * Get the output stream for BlockAppender's consumption.
       * 
       * @return the output stream suitable for writing block data.
       */
      public InputStream getInputStream() {
        return in;
      }

      public String getCompressionName() {
        return compressAlgo.getName();
      }

      public BlockRegion getBlockRegion() {
        return region;
      }

      public void finish() throws IOException {
        try {
          in.close();
        } finally {
          compressAlgo.returnDecompressor(decompressor);
          decompressor = null;
        }
      }
    }

    /**
     * Access point to read a block.
     */
    public static class BlockReader extends DataInputStream {
      private final RBlockState rBlkState;
      private boolean closed = false;

      BlockReader(RBlockState rbs) {
        super(rbs.getInputStream());
        rBlkState = rbs;
      }

      /**
       * Finishing reading the block. Release all resources.
       */
      @Override
      public void close() throws IOException {
        if (closed == true) {
          return;
        }
        try {
          // Do not set rBlkState to null. People may access stats after calling
          // close().
          rBlkState.finish();
        } finally {
          closed = true;
        }
      }

      /**
       * Get the name of the compression algorithm used to compress the block.
       * 
       * @return name of the compression algorithm.
       */
      public String getCompressionName() {
        return rBlkState.getCompressionName();
      }

      /**
       * Get the uncompressed size of the block.
       * 
       * @return uncompressed size of the block.
       */
      public long getRawSize() {
        return rBlkState.getBlockRegion().getRawSize();
      }

      /**
       * Get the compressed size of the block.
       * 
       * @return compressed size of the block.
       */
      public long getCompressedSize() {
        return rBlkState.getBlockRegion().getCompressedSize();
      }

      /**
       * Get the starting position of the block in the file.
       * 
       * @return the starting position of the block in the file.
       */
      public long getStartPos() {
        return rBlkState.getBlockRegion().getOffset();
      }
    }

    /**
     * Constructor
     * 
     * @param fin
     *          FS input stream.
     * @param fileLength
     *          Length of the corresponding file
     */
    public Reader(FSDataInputStream fin, long fileLength, Configuration conf, AccumuloConfiguration accumuloConfiguration) throws IOException {

      this.in = fin;
      this.conf = conf;

      // Move the cursor to grab the version and the magic first
      fin.seek(fileLength - Magic.size() - Version.size());
      version = new Version(fin);
      Magic.readAndVerify(fin);

      // Do a version check
      if (!version.compatibleWith(BCFile.API_VERSION) && !version.equals(BCFile.API_VERSION_1)) {
        throw new RuntimeException("Incompatible BCFile fileBCFileVersion.");
      }

      // Read the right number offsets based on version
      long offsetIndexMeta = 0;
      long offsetCryptoParameters = 0;

      if (version.equals(API_VERSION_1)) {
        fin.seek(fileLength - Magic.size() - Version.size() - (Long.SIZE / Byte.SIZE));
        offsetIndexMeta = fin.readLong();

      } else {
        fin.seek(fileLength - Magic.size() - Version.size() - (2 * (Long.SIZE / Byte.SIZE)));
        offsetIndexMeta = fin.readLong();
        offsetCryptoParameters = fin.readLong();
      }

      // read meta index
      fin.seek(offsetIndexMeta);
      metaIndex = new MetaIndex(fin);

      // If they exist, read the crypto parameters
      if (!version.equals(BCFile.API_VERSION_1)) {

        // read crypto parameters
        fin.seek(offsetCryptoParameters);
        cryptoParams = new BCFileCryptoModuleParameters();
        cryptoParams.read(fin);

        this.cryptoModule = CryptoModuleFactory.getCryptoModule(cryptoParams.getAllOptions().get(Property.CRYPTO_MODULE_CLASS.getKey()));

        // TODO: Do I need this? Hmmm, maybe I do.
        if (accumuloConfiguration.getBoolean(Property.CRYPTO_OVERRIDE_KEY_STRATEGY_WITH_CONFIGURED_STRATEGY)) {
          Map<String,String> cryptoConfFromAccumuloConf = accumuloConfiguration.getAllPropertiesWithPrefix(Property.CRYPTO_PREFIX);
          Map<String,String> instanceConf = accumuloConfiguration.getAllPropertiesWithPrefix(Property.INSTANCE_PREFIX);

          cryptoConfFromAccumuloConf.putAll(instanceConf);

          for (String name : cryptoParams.getAllOptions().keySet()) {
            if (!name.equals(Property.CRYPTO_SECRET_KEY_ENCRYPTION_STRATEGY_CLASS.getKey())) {
              cryptoConfFromAccumuloConf.put(name, cryptoParams.getAllOptions().get(name));
            } else {
              cryptoParams.setKeyEncryptionStrategyClass(cryptoConfFromAccumuloConf.get(Property.CRYPTO_SECRET_KEY_ENCRYPTION_STRATEGY_CLASS.getKey()));
            }
          }

          cryptoParams.setAllOptions(cryptoConfFromAccumuloConf);
        }

        this.secretKeyEncryptionStrategy = CryptoModuleFactory.getSecretKeyEncryptionStrategy(cryptoParams.getKeyEncryptionStrategyClass());

        // This call should put the decrypted session key within the cryptoParameters object
        cryptoParams = (BCFileCryptoModuleParameters) secretKeyEncryptionStrategy.decryptSecretKey(cryptoParams);

        // secretKeyEncryptionStrategy.decryptSecretKey(cryptoParameters);
      } else {
        LOG.trace("Found a version 1 file to read.");
      }

      // read data:BCFile.index, the data block index
      BlockReader blockR = getMetaBlock(DataIndex.BLOCK_NAME);
      try {
        dataIndex = new DataIndex(blockR);
      } finally {
        blockR.close();
      }
    }

    public Reader(CachableBlockFile.Reader cache, FSDataInputStream fin, long fileLength, Configuration conf, AccumuloConfiguration accumuloConfiguration) throws IOException {
      this.in = fin;
      this.conf = conf;

      BlockRead cachedMetaIndex = cache.getCachedMetaBlock(META_NAME);
      BlockRead cachedDataIndex = cache.getCachedMetaBlock(DataIndex.BLOCK_NAME);
      BlockRead cachedCryptoParams = cache.getCachedMetaBlock(CRYPTO_BLOCK_NAME);

      if (cachedMetaIndex == null || cachedDataIndex == null || cachedCryptoParams == null) {
        // move the cursor to the beginning of the tail, containing: offset to the
        // meta block index, version and magic
        // Move the cursor to grab the version and the magic first
        fin.seek(fileLength - Magic.size() - Version.size());
        version = new Version(fin);
        Magic.readAndVerify(fin);

        // Do a version check
        if (!version.compatibleWith(BCFile.API_VERSION) && !version.equals(BCFile.API_VERSION_1)) {
          throw new RuntimeException("Incompatible BCFile fileBCFileVersion.");
        }

        // Read the right number offsets based on version
        long offsetIndexMeta = 0;
        long offsetCryptoParameters = 0;

        if (version.equals(API_VERSION_1)) {
          fin.seek(fileLength - Magic.size() - Version.size() - (Long.SIZE / Byte.SIZE));
          offsetIndexMeta = fin.readLong();

        } else {
          fin.seek(fileLength - Magic.size() - Version.size() - (2 * (Long.SIZE / Byte.SIZE)));
          offsetIndexMeta = fin.readLong();
          offsetCryptoParameters = fin.readLong();
        }

        // read meta index
        fin.seek(offsetIndexMeta);
        metaIndex = new MetaIndex(fin);

        // If they exist, read the crypto parameters
        if (!version.equals(BCFile.API_VERSION_1) && cachedCryptoParams == null) {

          // read crypto parameters
          fin.seek(offsetCryptoParameters);
          cryptoParams = new BCFileCryptoModuleParameters();
          cryptoParams.read(fin);

          if (accumuloConfiguration.getBoolean(Property.CRYPTO_OVERRIDE_KEY_STRATEGY_WITH_CONFIGURED_STRATEGY)) {
            Map<String,String> cryptoConfFromAccumuloConf = accumuloConfiguration.getAllPropertiesWithPrefix(Property.CRYPTO_PREFIX);
            Map<String,String> instanceConf = accumuloConfiguration.getAllPropertiesWithPrefix(Property.INSTANCE_PREFIX);

            cryptoConfFromAccumuloConf.putAll(instanceConf);

            for (String name : cryptoParams.getAllOptions().keySet()) {
              if (!name.equals(Property.CRYPTO_SECRET_KEY_ENCRYPTION_STRATEGY_CLASS.getKey())) {
                cryptoConfFromAccumuloConf.put(name, cryptoParams.getAllOptions().get(name));
              } else {
                cryptoParams.setKeyEncryptionStrategyClass(cryptoConfFromAccumuloConf.get(Property.CRYPTO_SECRET_KEY_ENCRYPTION_STRATEGY_CLASS.getKey()));
              }
            }

            cryptoParams.setAllOptions(cryptoConfFromAccumuloConf);
          }

          ByteArrayOutputStream baos = new ByteArrayOutputStream();
          DataOutputStream dos = new DataOutputStream(baos);
          cryptoParams.write(dos);
          dos.close();
          cache.cacheMetaBlock(CRYPTO_BLOCK_NAME, baos.toByteArray());

          this.cryptoModule = CryptoModuleFactory.getCryptoModule(cryptoParams.getAllOptions().get(Property.CRYPTO_MODULE_CLASS.getKey()));
          this.secretKeyEncryptionStrategy = CryptoModuleFactory.getSecretKeyEncryptionStrategy(cryptoParams.getKeyEncryptionStrategyClass());

          // This call should put the decrypted session key within the cryptoParameters object
          // secretKeyEncryptionStrategy.decryptSecretKey(cryptoParameters);

          cryptoParams = (BCFileCryptoModuleParameters) secretKeyEncryptionStrategy.decryptSecretKey(cryptoParams);

        } else if (cachedCryptoParams != null) {
          cryptoParams = new BCFileCryptoModuleParameters();
          cryptoParams.read(cachedCryptoParams);

          this.cryptoModule = CryptoModuleFactory.getCryptoModule(cryptoParams.getAllOptions().get(Property.CRYPTO_MODULE_CLASS.getKey()));
          this.secretKeyEncryptionStrategy = CryptoModuleFactory.getSecretKeyEncryptionStrategy(cryptoParams.getKeyEncryptionStrategyClass());

          // This call should put the decrypted session key within the cryptoParameters object
          // secretKeyEncryptionStrategy.decryptSecretKey(cryptoParameters);

          cryptoParams = (BCFileCryptoModuleParameters) secretKeyEncryptionStrategy.decryptSecretKey(cryptoParams);

        }

        if (cachedMetaIndex == null) {
          ByteArrayOutputStream baos = new ByteArrayOutputStream();
          DataOutputStream dos = new DataOutputStream(baos);
          metaIndex.write(dos);
          dos.close();
          cache.cacheMetaBlock(META_NAME, baos.toByteArray());
        }

        // read data:BCFile.index, the data block index
        if (cachedDataIndex == null) {
          BlockReader blockR = getMetaBlock(DataIndex.BLOCK_NAME);
          cachedDataIndex = cache.cacheMetaBlock(DataIndex.BLOCK_NAME, blockR);
        }

        try {
          dataIndex = new DataIndex(cachedDataIndex);
        } catch (IOException e) {
          LOG.error("Got IOException when trying to create DataIndex block");
          throw e;
        } finally {
          cachedDataIndex.close();
        }

      } else {
        // We have cached versions of the metaIndex, dataIndex and cryptoParams objects.
        // Use them to fill out this reader's members.
        version = null;

        metaIndex = new MetaIndex(cachedMetaIndex);
        dataIndex = new DataIndex(cachedDataIndex);
        cryptoParams = new BCFileCryptoModuleParameters();
        cryptoParams.read(cachedCryptoParams);

        this.cryptoModule = CryptoModuleFactory.getCryptoModule(cryptoParams.getAllOptions().get(Property.CRYPTO_MODULE_CLASS.getKey()));
        this.secretKeyEncryptionStrategy = CryptoModuleFactory.getSecretKeyEncryptionStrategy(cryptoParams.getKeyEncryptionStrategyClass());

        // This call should put the decrypted session key within the cryptoParameters object
        cryptoParams = (BCFileCryptoModuleParameters) secretKeyEncryptionStrategy.decryptSecretKey(cryptoParams);

      }
    }

    /**
     * Get the name of the default compression algorithm.
     * 
     * @return the name of the default compression algorithm.
     */
    public String getDefaultCompressionName() {
      return dataIndex.getDefaultCompressionAlgorithm().getName();
    }

    /**
     * Get version of BCFile file being read.
     * 
     * @return version of BCFile file being read.
     */
    public Version getBCFileVersion() {
      return version;
    }

    /**
     * Get version of BCFile API.
     * 
     * @return version of BCFile API.
     */
    public Version getAPIVersion() {
      return API_VERSION;
    }

    /**
     * Finishing reading the BCFile. Release all resources.
     */
    @Override
    public void close() {
      // nothing to be done now
    }

    /**
     * Get the number of data blocks.
     * 
     * @return the number of data blocks.
     */
    public int getBlockCount() {
      return dataIndex.getBlockRegionList().size();
    }

    /**
     * Stream access to a Meta Block.
     * 
     * @param name
     *          meta block name
     * @return BlockReader input stream for reading the meta block.
     * @throws MetaBlockDoesNotExist
     *           The Meta Block with the given name does not exist.
     */
    public BlockReader getMetaBlock(String name) throws IOException, MetaBlockDoesNotExist {
      MetaIndexEntry imeBCIndex = metaIndex.getMetaByName(name);
      if (imeBCIndex == null) {
        throw new MetaBlockDoesNotExist("name=" + name);
      }

      BlockRegion region = imeBCIndex.getRegion();
      return createReader(imeBCIndex.getCompressionAlgorithm(), region);
    }

    /**
     * Stream access to a Data Block.
     * 
     * @param blockIndex
     *          0-based data block index.
     * @return BlockReader input stream for reading the data block.
     */
    public BlockReader getDataBlock(int blockIndex) throws IOException {
      if (blockIndex < 0 || blockIndex >= getBlockCount()) {
        throw new IndexOutOfBoundsException(String.format("blockIndex=%d, numBlocks=%d", blockIndex, getBlockCount()));
      }

      BlockRegion region = dataIndex.getBlockRegionList().get(blockIndex);
      return createReader(dataIndex.getDefaultCompressionAlgorithm(), region);
    }

    public BlockReader getDataBlock(long offset, long compressedSize, long rawSize) throws IOException {
      BlockRegion region = new BlockRegion(offset, compressedSize, rawSize);
      return createReader(dataIndex.getDefaultCompressionAlgorithm(), region);
    }

    private BlockReader createReader(Algorithm compressAlgo, BlockRegion region) throws IOException {
      RBlockState rbs = new RBlockState(compressAlgo, in, region, conf, cryptoModule, version, cryptoParams);
      return new BlockReader(rbs);
    }

    /**
     * Find the smallest Block index whose starting offset is greater than or equal to the specified offset.
     * 
     * @param offset
     *          User-specific offset.
     * @return the index to the data Block if such block exists; or -1 otherwise.
     */
    public int getBlockIndexNear(long offset) {
      ArrayList<BlockRegion> list = dataIndex.getBlockRegionList();
      int idx = Utils.lowerBound(list, new ScalarLong(offset), new ScalarComparator());

      if (idx == list.size()) {
        return -1;
      }

      return idx;
    }
  }

  /**
   * Index for all Meta blocks.
   */
  static class MetaIndex {
    // use a tree map, for getting a meta block entry by name
    final Map<String,MetaIndexEntry> index;

    // for write
    public MetaIndex() {
      index = new TreeMap<String,MetaIndexEntry>();
    }

    // for read, construct the map from the file
    public MetaIndex(DataInput in) throws IOException {
      int count = Utils.readVInt(in);
      index = new TreeMap<String,MetaIndexEntry>();

      for (int nx = 0; nx < count; nx++) {
        MetaIndexEntry indexEntry = new MetaIndexEntry(in);
        index.put(indexEntry.getMetaName(), indexEntry);
      }
    }

    public void addEntry(MetaIndexEntry indexEntry) {
      index.put(indexEntry.getMetaName(), indexEntry);
    }

    public MetaIndexEntry getMetaByName(String name) {
      return index.get(name);
    }

    public void write(DataOutput out) throws IOException {
      Utils.writeVInt(out, index.size());

      for (MetaIndexEntry indexEntry : index.values()) {
        indexEntry.write(out);
      }
    }
  }

  /**
   * An entry describes a meta block in the MetaIndex.
   */
  static final class MetaIndexEntry {
    private final String metaName;
    private final Algorithm compressionAlgorithm;
    private final static String defaultPrefix = "data:";

    private final BlockRegion region;

    public MetaIndexEntry(DataInput in) throws IOException {
      String fullMetaName = Utils.readString(in);
      if (fullMetaName.startsWith(defaultPrefix)) {
        metaName = fullMetaName.substring(defaultPrefix.length(), fullMetaName.length());
      } else {
        throw new IOException("Corrupted Meta region Index");
      }

      compressionAlgorithm = Compression.getCompressionAlgorithmByName(Utils.readString(in));
      region = new BlockRegion(in);
    }

    public MetaIndexEntry(String metaName, Algorithm compressionAlgorithm, BlockRegion region) {
      this.metaName = metaName;
      this.compressionAlgorithm = compressionAlgorithm;
      this.region = region;
    }

    public String getMetaName() {
      return metaName;
    }

    public Algorithm getCompressionAlgorithm() {
      return compressionAlgorithm;
    }

    public BlockRegion getRegion() {
      return region;
    }

    public void write(DataOutput out) throws IOException {
      Utils.writeString(out, defaultPrefix + metaName);
      Utils.writeString(out, compressionAlgorithm.getName());

      region.write(out);
    }
  }

  /**
   * Index of all compressed data blocks.
   */
  static class DataIndex {
    final static String BLOCK_NAME = "BCFile.index";

    private final Algorithm defaultCompressionAlgorithm;

    // for data blocks, each entry specifies a block's offset, compressed size
    // and raw size
    private final ArrayList<BlockRegion> listRegions;

    private boolean trackBlocks;

    // for read, deserialized from a file
    public DataIndex(DataInput in) throws IOException {
      defaultCompressionAlgorithm = Compression.getCompressionAlgorithmByName(Utils.readString(in));

      int n = Utils.readVInt(in);
      listRegions = new ArrayList<BlockRegion>(n);

      for (int i = 0; i < n; i++) {
        BlockRegion region = new BlockRegion(in);
        listRegions.add(region);
      }
    }

    // for write
    public DataIndex(String defaultCompressionAlgorithmName, boolean trackBlocks) {
      this.trackBlocks = trackBlocks;
      this.defaultCompressionAlgorithm = Compression.getCompressionAlgorithmByName(defaultCompressionAlgorithmName);
      listRegions = new ArrayList<BlockRegion>();
    }

    public Algorithm getDefaultCompressionAlgorithm() {
      return defaultCompressionAlgorithm;
    }

    public ArrayList<BlockRegion> getBlockRegionList() {
      return listRegions;
    }

    public void addBlockRegion(BlockRegion region) {
      if (trackBlocks)
        listRegions.add(region);
    }

    public void write(DataOutput out) throws IOException {
      Utils.writeString(out, defaultCompressionAlgorithm.getName());

      Utils.writeVInt(out, listRegions.size());

      for (BlockRegion region : listRegions) {
        region.write(out);
      }
    }
  }

  /**
   * Magic number uniquely identifying a BCFile in the header/footer.
   */
  static final class Magic {
    private final static byte[] AB_MAGIC_BCFILE = {
        // ... total of 16 bytes
        (byte) 0xd1, (byte) 0x11, (byte) 0xd3, (byte) 0x68, (byte) 0x91, (byte) 0xb5, (byte) 0xd7, (byte) 0xb6, (byte) 0x39, (byte) 0xdf, (byte) 0x41,
        (byte) 0x40, (byte) 0x92, (byte) 0xba, (byte) 0xe1, (byte) 0x50};

    public static void readAndVerify(DataInput in) throws IOException {
      byte[] abMagic = new byte[size()];
      in.readFully(abMagic);

      // check against AB_MAGIC_BCFILE, if not matching, throw an
      // Exception
      if (!Arrays.equals(abMagic, AB_MAGIC_BCFILE)) {
        throw new IOException("Not a valid BCFile.");
      }
    }

    public static void write(DataOutput out) throws IOException {
      out.write(AB_MAGIC_BCFILE);
    }

    public static int size() {
      return AB_MAGIC_BCFILE.length;
    }
  }

  /**
   * Block region.
   */
  static final class BlockRegion implements Scalar {
    private final long offset;
    private final long compressedSize;
    private final long rawSize;

    public BlockRegion(DataInput in) throws IOException {
      offset = Utils.readVLong(in);
      compressedSize = Utils.readVLong(in);
      rawSize = Utils.readVLong(in);
    }

    public BlockRegion(long offset, long compressedSize, long rawSize) {
      this.offset = offset;
      this.compressedSize = compressedSize;
      this.rawSize = rawSize;
    }

    public void write(DataOutput out) throws IOException {
      Utils.writeVLong(out, offset);
      Utils.writeVLong(out, compressedSize);
      Utils.writeVLong(out, rawSize);
    }

    public long getOffset() {
      return offset;
    }

    public long getCompressedSize() {
      return compressedSize;
    }

    public long getRawSize() {
      return rawSize;
    }

    @Override
    public long magnitude() {
      return offset;
    }
  }
}<|MERGE_RESOLUTION|>--- conflicted
+++ resolved
@@ -136,13 +136,8 @@
       /**
        * @param compressionAlgo
        *          The compression algorithm to be used to for compression.
-<<<<<<< HEAD
        * @param cryptoModule
        *          the module to use to obtain cryptographic streams
-       * @param cryptoParams
-       * @throws IOException
-=======
->>>>>>> 92613388
        */
       public WBlockState(Algorithm compressionAlgo, FSDataOutputStream fsOut, BytesWritable fsOutputBuffer, Configuration conf, CryptoModule cryptoModule,
           CryptoModuleParameters cryptoParams) throws IOException {
@@ -505,12 +500,8 @@
         this.name = name;
         this.compressAlgo = compressAlgo;
       }
-<<<<<<< HEAD
-
-=======
-      
+
       @Override
->>>>>>> 92613388
       public void register(long raw, long begin, long end) {
         metaIndex.addEntry(new MetaIndexEntry(name, compressAlgo, new BlockRegion(begin, end - begin, raw)));
       }
@@ -524,12 +515,8 @@
       DataBlockRegister() {
         // do nothing
       }
-<<<<<<< HEAD
-
-=======
-      
+
       @Override
->>>>>>> 92613388
       public void register(long raw, long begin, long end) {
         dataIndex.addBlockRegion(new BlockRegion(begin, end - begin, raw));
       }
