--- conflicted
+++ resolved
@@ -16,14 +16,9 @@
  */
 package org.apache.accumulo.core.client.impl;
 
-<<<<<<< HEAD
 import static com.google.common.base.Preconditions.checkArgument;
-
-import java.nio.charset.StandardCharsets;
-=======
-import static com.google.common.base.Charsets.UTF_8;
-
->>>>>>> 9b20a9d4
+import static java.nio.charset.StandardCharsets.UTF_8;
+
 import java.util.ArrayList;
 import java.util.Collections;
 import java.util.List;
@@ -131,11 +126,7 @@
         List<String> copy = new ArrayList<String>(children);
         Collections.sort(copy);
         byte[] data = cache.get(path + "/" + candidate + "/" + copy.get(0));
-<<<<<<< HEAD
-        if (data != null && !"master".equals(new String(data, StandardCharsets.UTF_8))) {
-=======
         if (data != null && !"master".equals(new String(data, UTF_8))) {
->>>>>>> 9b20a9d4
           results.add(candidate);
         }
       }
