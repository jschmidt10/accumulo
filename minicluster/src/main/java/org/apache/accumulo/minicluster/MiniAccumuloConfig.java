--- conflicted
+++ resolved
@@ -38,7 +38,6 @@
   private String rootPassword = null;
   private Map<String,String> siteConfig = new HashMap<String,String>();
   private int numTservers = 2;
-<<<<<<< HEAD
   private Map<ServerType,Long> memoryConfig = new HashMap<ServerType,Long>();
   private boolean jdwpEnabled = false;
   private Map<String,String> systemProperties = new HashMap<String,String>();
@@ -58,9 +57,6 @@
   private boolean initialized = false;
 
   private boolean useMiniDFS = false;
-  private boolean runGC = false;
-=======
->>>>>>> d0f626d9
 
   private String[] classpathItems = null;
 
@@ -119,7 +115,8 @@
       mergeProp(Property.TSERV_MAJC_DELAY.getKey(), "3");
       mergeProp(Property.GENERAL_CLASSPATHS.getKey(), classpath);
       mergeProp(Property.GENERAL_DYNAMIC_CLASSPATHS.getKey(), libDir.getAbsolutePath() + "/[^.].*[.]jar");
-      mergeProp(Property.GC_CYCLE_DELAY.getKey(), "30s");
+      mergeProp(Property.GC_CYCLE_DELAY.getKey(), "4s");
+      mergeProp(Property.GC_CYCLE_START.getKey(), "0s");
       mergePropWithRandomPort(Property.MASTER_CLIENTPORT.getKey());
       mergePropWithRandomPort(Property.TRACE_PORT.getKey());
       mergePropWithRandomPort(Property.TSERV_CLIENTPORT.getKey());
@@ -355,7 +352,6 @@
     this.jdwpEnabled = jdwpEnabled;
     return this;
   }
-<<<<<<< HEAD
 
   public boolean useMiniDFS() {
     return useMiniDFS;
@@ -375,22 +371,6 @@
   }
 
   /**
-   * Whether or not the Accumulo garbage collector proces will run
-   */
-  public boolean shouldRunGC() {
-    return runGC;
-  }
-
-  /**
-   * Sets if the Accumulo garbage collector process should run
-   * 
-   * @param shouldRunGC
-   */
-  public void runGC(boolean shouldRunGC) {
-    runGC = shouldRunGC;
-  }
-
-  /**
    * sets system properties set for service processes
    * 
    * @since 1.6.0
@@ -458,6 +438,4 @@
   public void setProperty(Property p, String value) {
     this.siteConfig.put(p.getKey(), value);
   }
-=======
->>>>>>> d0f626d9
 }