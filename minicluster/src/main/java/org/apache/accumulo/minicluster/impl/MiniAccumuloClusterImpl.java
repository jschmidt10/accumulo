--- conflicted
+++ resolved
@@ -16,7 +16,7 @@
  */
 package org.apache.accumulo.minicluster.impl;
 
-import static com.google.common.base.Charsets.UTF_8;
+import static java.nio.charset.StandardCharsets.UTF_8;
 
 import java.io.BufferedReader;
 import java.io.BufferedWriter;
@@ -107,7 +107,6 @@
 import org.slf4j.Logger;
 import org.slf4j.LoggerFactory;
 
-import com.google.common.base.Charsets;
 import com.google.common.base.Joiner;
 import com.google.common.base.Predicate;
 import com.google.common.collect.Maps;
@@ -498,11 +497,7 @@
         for (String name : zrw.getChildren(Constants.ZROOT + Constants.ZINSTANCES)) {
           String instanceNamePath = Constants.ZROOT + Constants.ZINSTANCES + "/" + name;
           byte[] bytes = zrw.getData(instanceNamePath, new Stat());
-<<<<<<< HEAD
-          String iid = new String(bytes, Charsets.UTF_8);
-=======
           String iid = new String(bytes, UTF_8);
->>>>>>> 9b20a9d4
           if (iid.equals(instanceIdFromFile)) {
             instanceName = name;
           }
