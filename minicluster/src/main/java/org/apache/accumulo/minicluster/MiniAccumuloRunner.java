--- conflicted
+++ resolved
@@ -219,14 +219,9 @@
     printInfo(accumulo, shutdownPort);
 
     // start a socket on the shutdown port and block- anything connected to this port will activate the shutdown
-<<<<<<< HEAD
     try (ServerSocket shutdownServer = new ServerSocket(shutdownPort)) {
-      shutdownServer.accept();
-    }
-=======
-    ServerSocket shutdownServer = new ServerSocket(shutdownPort);
-    shutdownServer.accept().close();
->>>>>>> f55d0bf9
+      shutdownServer.accept().close();
+    }
 
     System.exit(0);
   }
