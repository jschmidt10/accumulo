/*
 * Licensed to the Apache Software Foundation (ASF) under one or more
 * contributor license agreements.  See the NOTICE file distributed with
 * this work for additional information regarding copyright ownership.
 * The ASF licenses this file to You under the Apache License, Version 2.0
 * (the "License"); you may not use this file except in compliance with
 * the License.  You may obtain a copy of the License at
 *
 *     http://www.apache.org/licenses/LICENSE-2.0
 *
 * Unless required by applicable law or agreed to in writing, software
 * distributed under the License is distributed on an "AS IS" BASIS,
 * WITHOUT WARRANTIES OR CONDITIONS OF ANY KIND, either express or implied.
 * See the License for the specific language governing permissions and
 * limitations under the License.
 */
package org.apache.accumulo.server.master.balancer;

import java.net.UnknownHostException;
import java.nio.ByteBuffer;
import java.util.ArrayList;
import java.util.HashMap;
import java.util.List;
import java.util.Map;
import java.util.Map.Entry;
import java.util.SortedMap;
import java.util.SortedSet;
import java.util.TreeMap;
import java.util.TreeSet;
import java.util.function.Predicate;

import org.apache.accumulo.core.client.AccumuloException;
import org.apache.accumulo.core.client.AccumuloSecurityException;
import org.apache.accumulo.core.client.Connector;
import org.apache.accumulo.core.client.Instance;
import org.apache.accumulo.core.client.admin.TableOperations;
import org.apache.accumulo.core.client.impl.ClientContext;
import org.apache.accumulo.core.client.impl.Namespace;
import org.apache.accumulo.core.client.impl.Table;
import org.apache.accumulo.core.client.impl.TableOperationsImpl;
import org.apache.accumulo.core.client.impl.thrift.ThriftSecurityException;
import org.apache.accumulo.core.client.security.tokens.AuthenticationToken;
import org.apache.accumulo.core.conf.AccumuloConfiguration;
import org.apache.accumulo.core.conf.ConfigurationCopy;
import org.apache.accumulo.core.conf.DefaultConfiguration;
import org.apache.accumulo.core.conf.Property;
import org.apache.accumulo.core.data.impl.KeyExtent;
import org.apache.accumulo.core.master.thrift.TableInfo;
import org.apache.accumulo.core.master.thrift.TabletServerStatus;
import org.apache.accumulo.core.tabletserver.thrift.TabletStats;
import org.apache.accumulo.server.conf.NamespaceConfiguration;
import org.apache.accumulo.server.conf.ServerConfigurationFactory;
import org.apache.accumulo.server.conf.TableConfiguration;
import org.apache.accumulo.server.master.state.TServerInstance;
import org.apache.hadoop.io.Text;
import org.apache.thrift.TException;
import org.easymock.EasyMock;

public abstract class BaseHostRegexTableLoadBalancerTest extends HostRegexTableLoadBalancer {

  protected static class TestInstance implements Instance {

    @Override
    public String getRootTabletLocation() {
      throw new UnsupportedOperationException();
    }

    @Override
    public List<String> getMasterLocations() {
      throw new UnsupportedOperationException();
    }

    @Override
    public String getInstanceID() {
      return "1111";
    }

    @Override
    public String getInstanceName() {
      return "test";
    }

    @Override
    public String getZooKeepers() {
      return "";
    }

    @Override
    public int getZooKeepersSessionTimeOut() {
      return 30;
    }

    @Deprecated
    @Override
    public Connector getConnector(String user, byte[] pass) throws AccumuloException, AccumuloSecurityException {
      throw new UnsupportedOperationException();
    }

    @Deprecated
    @Override
    public Connector getConnector(String user, ByteBuffer pass) throws AccumuloException, AccumuloSecurityException {
      throw new UnsupportedOperationException();
    }

    @Deprecated
    @Override
    public Connector getConnector(String user, CharSequence pass) throws AccumuloException, AccumuloSecurityException {
      throw new UnsupportedOperationException();
    }

    @Override
    public Connector getConnector(String principal, AuthenticationToken token) throws AccumuloException, AccumuloSecurityException {
      throw new UnsupportedOperationException();
    }

  }

  protected static class TestTable {
    private String tableName;
    private Table.ID id;

    TestTable(String tableName, Table.ID id) {
      this.tableName = tableName;
      this.id = id;
    }

    public String getTableName() {
      return tableName;
    }

    public Table.ID getId() {
      return id;
    }
  }

  protected static final HashMap<String,String> DEFAULT_TABLE_PROPERTIES = new HashMap<>();
  {
    DEFAULT_TABLE_PROPERTIES.put(HostRegexTableLoadBalancer.HOST_BALANCER_OOB_CHECK_KEY, "7s");
    DEFAULT_TABLE_PROPERTIES.put(HostRegexTableLoadBalancer.HOST_BALANCER_REGEX_MAX_MIGRATIONS_KEY, "4");
    DEFAULT_TABLE_PROPERTIES.put(HostRegexTableLoadBalancer.HOST_BALANCER_OUTSTANDING_MIGRATIONS_KEY, "10");
    DEFAULT_TABLE_PROPERTIES.put(HostRegexTableLoadBalancer.HOST_BALANCER_PREFIX + FOO.getTableName(), "r01.*");
    DEFAULT_TABLE_PROPERTIES.put(HostRegexTableLoadBalancer.HOST_BALANCER_PREFIX + BAR.getTableName(), "r02.*");
    DEFAULT_TABLE_PROPERTIES.put(Property.TABLE_LOAD_BALANCER.getKey(), TestDefaultBalancer.class.getName());
  }

  protected static class TestServerConfigurationFactory extends ServerConfigurationFactory {

    final Instance instance;

    public TestServerConfigurationFactory(Instance instance) {
      super(instance);
      this.instance = instance;
    }

    @Override
    public synchronized AccumuloConfiguration getSystemConfiguration() {
      return new ConfigurationCopy(DEFAULT_TABLE_PROPERTIES);
    }

    @Override
    public TableConfiguration getTableConfiguration(final Table.ID tableId) {
      // create a dummy namespaceConfiguration to satisfy requireNonNull in TableConfiguration constructor
      NamespaceConfiguration dummyConf = new NamespaceConfiguration(Namespace.ID.DEFAULT, this.instance, DefaultConfiguration.getInstance());
      return new TableConfiguration(this.instance, tableId, dummyConf) {
        @Override
        public String get(Property property) {
          return DEFAULT_TABLE_PROPERTIES.get(property.name());
        }

        @Override
        public void getProperties(Map<String,String> props, Predicate<String> filter) {
          for (Entry<String,String> e : DEFAULT_TABLE_PROPERTIES.entrySet()) {
            if (filter.test(e.getKey())) {
              props.put(e.getKey(), e.getValue());
            }
          }
        }
      };
    }
  }

  protected static final TestTable FOO = new TestTable("foo", new Table.ID("1"));
  protected static final TestTable BAR = new TestTable("bar", new Table.ID("2"));
  protected static final TestTable BAZ = new TestTable("baz", new Table.ID("3"));

  protected class TestDefaultBalancer extends DefaultLoadBalancer {
    @Override
    public List<TabletStats> getOnlineTabletsForTable(TServerInstance tserver, Table.ID tableId) throws ThriftSecurityException, TException {
      String tableName = idToTableName(tableId);
      TServerInstance initialLocation = initialTableLocation.get(tableName);
      if (tserver.equals(initialLocation)) {
        List<TabletStats> list = new ArrayList<>(5);
        for (KeyExtent extent : tableExtents.get(tableName)) {
          TabletStats stats = new TabletStats();
          stats.setExtent(extent.toThrift());
          list.add(stats);
        }
        return list;
      }
      return null;
    }
  }

  protected final TestInstance instance = new TestInstance();
  protected final TestServerConfigurationFactory factory = new TestServerConfigurationFactory(instance);
  protected final Map<String,String> servers = new HashMap<>(15);
  protected final SortedMap<TServerInstance,TabletServerStatus> allTabletServers = new TreeMap<>();
  protected final Map<String,List<KeyExtent>> tableExtents = new HashMap<>(3);
  protected final Map<String,TServerInstance> initialTableLocation = new HashMap<>(3);

  {
    servers.put("192.168.0.1", "r01s01");
    servers.put("192.168.0.2", "r01s02");
    servers.put("192.168.0.3", "r01s03");
    servers.put("192.168.0.4", "r01s04");
    servers.put("192.168.0.5", "r01s05");
    servers.put("192.168.0.6", "r02s01");
    servers.put("192.168.0.7", "r02s02");
    servers.put("192.168.0.8", "r02s03");
    servers.put("192.168.0.9", "r02s04");
    servers.put("192.168.0.10", "r02s05");
    servers.put("192.168.0.11", "r03s01");
    servers.put("192.168.0.12", "r03s02");
    servers.put("192.168.0.13", "r03s03");
    servers.put("192.168.0.14", "r03s04");
    servers.put("192.168.0.15", "r03s05");

    allTabletServers.put(new TServerInstance("192.168.0.1:9997", 1), new TabletServerStatus());
    allTabletServers.put(new TServerInstance("192.168.0.2:9997", 1), new TabletServerStatus());
    allTabletServers.put(new TServerInstance("192.168.0.3:9997", 1), new TabletServerStatus());
    allTabletServers.put(new TServerInstance("192.168.0.4:9997", 1), new TabletServerStatus());
    allTabletServers.put(new TServerInstance("192.168.0.5:9997", 1), new TabletServerStatus());
    allTabletServers.put(new TServerInstance("192.168.0.6:9997", 1), new TabletServerStatus());
    allTabletServers.put(new TServerInstance("192.168.0.7:9997", 1), new TabletServerStatus());
    allTabletServers.put(new TServerInstance("192.168.0.8:9997", 1), new TabletServerStatus());
    allTabletServers.put(new TServerInstance("192.168.0.9:9997", 1), new TabletServerStatus());
    allTabletServers.put(new TServerInstance("192.168.0.10:9997", 1), new TabletServerStatus());
    allTabletServers.put(new TServerInstance("192.168.0.11:9997", 1), new TabletServerStatus());
    allTabletServers.put(new TServerInstance("192.168.0.12:9997", 1), new TabletServerStatus());
    allTabletServers.put(new TServerInstance("192.168.0.13:9997", 1), new TabletServerStatus());
    allTabletServers.put(new TServerInstance("192.168.0.14:9997", 1), new TabletServerStatus());
    allTabletServers.put(new TServerInstance("192.168.0.15:9997", 1), new TabletServerStatus());

    initialTableLocation.put(FOO.getTableName(), new TServerInstance("192.168.0.1:9997", 1));
    initialTableLocation.put(BAR.getTableName(), new TServerInstance("192.168.0.6:9997", 1));
    initialTableLocation.put(BAZ.getTableName(), new TServerInstance("192.168.0.11:9997", 1));

    tableExtents.put(FOO.getTableName(), new ArrayList<KeyExtent>());
    tableExtents.get(FOO.getTableName()).add(new KeyExtent(FOO.getId(), new Text("1"), new Text("0")));
    tableExtents.get(FOO.getTableName()).add(new KeyExtent(FOO.getId(), new Text("2"), new Text("1")));
    tableExtents.get(FOO.getTableName()).add(new KeyExtent(FOO.getId(), new Text("3"), new Text("2")));
    tableExtents.get(FOO.getTableName()).add(new KeyExtent(FOO.getId(), new Text("4"), new Text("3")));
    tableExtents.get(FOO.getTableName()).add(new KeyExtent(FOO.getId(), new Text("5"), new Text("4")));
    tableExtents.put(BAR.getTableName(), new ArrayList<KeyExtent>());
    tableExtents.get(BAR.getTableName()).add(new KeyExtent(BAR.getId(), new Text("11"), new Text("10")));
    tableExtents.get(BAR.getTableName()).add(new KeyExtent(BAR.getId(), new Text("12"), new Text("11")));
    tableExtents.get(BAR.getTableName()).add(new KeyExtent(BAR.getId(), new Text("13"), new Text("12")));
    tableExtents.get(BAR.getTableName()).add(new KeyExtent(BAR.getId(), new Text("14"), new Text("13")));
    tableExtents.get(BAR.getTableName()).add(new KeyExtent(BAR.getId(), new Text("15"), new Text("14")));
    tableExtents.put(BAZ.getTableName(), new ArrayList<KeyExtent>());
    tableExtents.get(BAZ.getTableName()).add(new KeyExtent(BAZ.getId(), new Text("21"), new Text("20")));
    tableExtents.get(BAZ.getTableName()).add(new KeyExtent(BAZ.getId(), new Text("22"), new Text("21")));
    tableExtents.get(BAZ.getTableName()).add(new KeyExtent(BAZ.getId(), new Text("23"), new Text("22")));
    tableExtents.get(BAZ.getTableName()).add(new KeyExtent(BAZ.getId(), new Text("24"), new Text("23")));
    tableExtents.get(BAZ.getTableName()).add(new KeyExtent(BAZ.getId(), new Text("25"), new Text("24")));

  }

  protected boolean tabletInBounds(KeyExtent ke, TServerInstance tsi) {
    String tid = ke.getTableId().canonicalID();
    String host = tsi.host();
    if (tid.equals("1")
        && (host.equals("192.168.0.1") || host.equals("192.168.0.2") || host.equals("192.168.0.3") || host.equals("192.168.0.4") || host.equals("192.168.0.5"))) {
      return true;
    } else if (tid.equals("2")
        && (host.equals("192.168.0.6") || host.equals("192.168.0.7") || host.equals("192.168.0.8") || host.equals("192.168.0.9") || host.equals("192.168.0.10"))) {
      return true;
    } else if (tid.equals("3")
        && (host.equals("192.168.0.11") || host.equals("192.168.0.12") || host.equals("192.168.0.13") || host.equals("192.168.0.14") || host
            .equals("192.168.0.15"))) {
      return true;
    } else {
      return false;
    }
  }

  protected String idToTableName(Table.ID id) {
    if (id.equals(FOO.getId())) {
      return FOO.getTableName();
    } else if (id.equals(BAR.getId())) {
      return BAR.getTableName();
    } else if (id.equals(BAZ.getId())) {
      return BAZ.getTableName();
    } else {
      return null;
    }
  }

  @Override
  protected TableOperations getTableOperations() {
    return new TableOperationsImpl(EasyMock.createMock(ClientContext.class)) {
      @Override
      public Map<String,String> tableIdMap() {
        HashMap<String,String> tables = new HashMap<>();
        tables.put(FOO.getTableName(), FOO.getId().canonicalID());
        tables.put(BAR.getTableName(), BAR.getId().canonicalID());
        tables.put(BAZ.getTableName(), BAZ.getId().canonicalID());
        return tables;
      }

      @Override
      public SortedSet<String> list() {
        TreeSet<String> tables = new TreeSet<>();
        tables.add(BAR.getTableName());
        tables.add(BAZ.getTableName());
        tables.add(FOO.getTableName());
        return tables;
      }
    };
  }

  @Override
  protected TabletBalancer getBalancerForTable(Table.ID table) {
    return new TestDefaultBalancer();
  }

  @Override
  protected String getNameFromIp(String hostIp) throws UnknownHostException {
    if (servers.containsKey(hostIp)) {
      return servers.get(hostIp);
    } else {
      throw new UnknownHostException();
    }
  }

  protected SortedMap<TServerInstance,TabletServerStatus> createCurrent(int numTservers) {
    String base = "192.168.0.";
    TreeMap<TServerInstance,TabletServerStatus> current = new TreeMap<>();
    for (int i = 1; i <= numTservers; i++) {
      TabletServerStatus status = new TabletServerStatus();
<<<<<<< HEAD
      Map<String,TableInfo> tableMap = new HashMap<String,TableInfo>();
      tableMap.put(FOO.getId().canonicalID(), new TableInfo());
      tableMap.put(BAR.getId().canonicalID(), new TableInfo());
      tableMap.put(BAZ.getId().canonicalID(), new TableInfo());
=======
      Map<String,TableInfo> tableMap = new HashMap<>();
      tableMap.put(FOO.getId(), new TableInfo());
      tableMap.put(BAR.getId(), new TableInfo());
      tableMap.put(BAZ.getId(), new TableInfo());
>>>>>>> a205559d
      status.setTableMap(tableMap);
      current.put(new TServerInstance(base + i + ":9997", 1), status);
    }
    // now put all of the tablets on one server
    for (Map.Entry<String,TServerInstance> entry : initialTableLocation.entrySet()) {
      TabletServerStatus status = current.get(entry.getValue());
      if (status != null) {
        String tableId = getTableOperations().tableIdMap().get(entry.getKey());
        status.getTableMap().get(tableId).setOnlineTablets(5);
      }
    }
    return current;
  }

}<|MERGE_RESOLUTION|>--- conflicted
+++ resolved
@@ -338,17 +338,10 @@
     TreeMap<TServerInstance,TabletServerStatus> current = new TreeMap<>();
     for (int i = 1; i <= numTservers; i++) {
       TabletServerStatus status = new TabletServerStatus();
-<<<<<<< HEAD
-      Map<String,TableInfo> tableMap = new HashMap<String,TableInfo>();
+      Map<String,TableInfo> tableMap = new HashMap<>();
       tableMap.put(FOO.getId().canonicalID(), new TableInfo());
       tableMap.put(BAR.getId().canonicalID(), new TableInfo());
       tableMap.put(BAZ.getId().canonicalID(), new TableInfo());
-=======
-      Map<String,TableInfo> tableMap = new HashMap<>();
-      tableMap.put(FOO.getId(), new TableInfo());
-      tableMap.put(BAR.getId(), new TableInfo());
-      tableMap.put(BAZ.getId(), new TableInfo());
->>>>>>> a205559d
       status.setTableMap(tableMap);
       current.put(new TServerInstance(base + i + ":9997", 1), status);
     }
