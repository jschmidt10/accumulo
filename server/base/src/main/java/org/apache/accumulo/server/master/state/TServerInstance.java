--- conflicted
+++ resolved
@@ -16,14 +16,12 @@
  */
 package org.apache.accumulo.server.master.state;
 
-import static com.google.common.base.Charsets.UTF_8;
+import static java.nio.charset.StandardCharsets.UTF_8;
 
 import java.io.IOException;
 import java.io.ObjectInputStream;
 import java.io.ObjectOutputStream;
 import java.io.Serializable;
-import java.nio.charset.StandardCharsets;
-
 import org.apache.accumulo.core.data.Mutation;
 import org.apache.accumulo.core.data.Value;
 import org.apache.accumulo.core.metadata.schema.MetadataSchema.TabletsSection;
@@ -61,11 +59,7 @@
   }
   
   public TServerInstance(Value address, Text session) {
-<<<<<<< HEAD
-    this(AddressUtil.parseAddress(new String(address.get(), StandardCharsets.UTF_8), false), session.toString());
-=======
     this(AddressUtil.parseAddress(new String(address.get(), UTF_8), false), session.toString());
->>>>>>> 9b20a9d4
   }
   
   public void putLocation(Mutation m) {
@@ -133,13 +127,8 @@
     return new Text(this.getSession());
   }
   
-<<<<<<< HEAD
   private Value asMutationValue() {
-    return new Value(getLocation().toString().getBytes(StandardCharsets.UTF_8));
-=======
-  public Value asMutationValue() {
     return new Value(getLocation().toString().getBytes(UTF_8));
->>>>>>> 9b20a9d4
   }
   
   public HostAndPort getLocation() {
