--- conflicted
+++ resolved
@@ -16,15 +16,10 @@
  */
 package org.apache.accumulo.tserver;
 
-import static com.google.common.base.Charsets.UTF_8;
+import static java.nio.charset.StandardCharsets.UTF_8;
 
 import java.io.IOException;
-import java.nio.charset.StandardCharsets;
-
-<<<<<<< HEAD
 import org.apache.accumulo.core.conf.SiteConfiguration;
-=======
->>>>>>> 9b20a9d4
 import org.apache.accumulo.core.util.CachedConfiguration;
 import org.apache.accumulo.server.fs.VolumeManager;
 import org.apache.accumulo.server.fs.VolumeManagerImpl;
@@ -50,11 +45,7 @@
   @Override
   public void process(String workID, byte[] data) {
 
-<<<<<<< HEAD
-    String paths[] = new String(data, StandardCharsets.UTF_8).split(",");
-=======
     String paths[] = new String(data, UTF_8).split(",");
->>>>>>> 9b20a9d4
 
     Path orig = new Path(paths[0]);
     Path dest = new Path(paths[1]);
