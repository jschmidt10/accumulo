--- conflicted
+++ resolved
@@ -92,7 +92,6 @@
 
   private Map<String,Set<ByteSequence>> lggroups;
 
-<<<<<<< HEAD
   private static Pair<SamplerConfigurationImpl,Sampler> getSampler(AccumuloConfiguration config) {
     try {
       SamplerConfigurationImpl sampleConfig = SamplerConfigurationImpl.newSamplerConfig(config);
@@ -104,22 +103,17 @@
     } catch (IOException e) {
       throw new RuntimeException(e);
     }
-=======
+  }
+
   public static final String TYPE_NATIVE_MAP_WRAPPER = "NativeMapWrapper";
   public static final String TYPE_DEFAULT_MAP = "DefaultMap";
   public static final String TYPE_LOCALITY_GROUP_MAP = "LocalityGroupMap";
   public static final String TYPE_LOCALITY_GROUP_MAP_NATIVE = "LocalityGroupMap with native";
 
-  public InMemoryMap(boolean useNativeMap, String memDumpDir) {
-    this(new HashMap<String,Set<ByteSequence>>(), useNativeMap, memDumpDir);
->>>>>>> f181cf6a
-  }
-
   private AtomicReference<Pair<SamplerConfigurationImpl,Sampler>> samplerRef = new AtomicReference<>(null);
 
   private AccumuloConfiguration config;
 
-<<<<<<< HEAD
   // defer creating sampler until first write. This was done because an empty sample map configured with no sampler will not flush after a user changes sample
   // config.
   private Sampler getOrCreateSampler() {
@@ -132,14 +126,43 @@
     }
 
     return pair.getSecond();
-=======
+  }
+
+  public InMemoryMap(AccumuloConfiguration config) throws LocalityGroupConfigurationError {
+
+    boolean useNativeMap = config.getBoolean(Property.TSERV_NATIVEMAP_ENABLED);
+
+    this.memDumpDir = config.get(Property.TSERV_MEMDUMP_DIR);
+    this.lggroups = LocalityGroupUtil.getLocalityGroups(config);
+
+    this.config = config;
+
+    SimpleMap allMap;
+    SimpleMap sampleMap;
+
     if (lggroups.size() == 0) {
-      map = newMap(useNativeMap);
+      allMap = newMap(useNativeMap);
+      sampleMap = newMap(useNativeMap);
       mapType = useNativeMap ? TYPE_NATIVE_MAP_WRAPPER : TYPE_DEFAULT_MAP;
     } else {
-      map = new LocalityGroupMap(lggroups, useNativeMap);
+      allMap = new LocalityGroupMap(lggroups, useNativeMap);
+      sampleMap = new LocalityGroupMap(lggroups, useNativeMap);
       mapType = useNativeMap ? TYPE_LOCALITY_GROUP_MAP : TYPE_LOCALITY_GROUP_MAP_NATIVE;
     }
+
+    map = new SampleMap(allMap, sampleMap);
+  }
+
+  private static SimpleMap newMap(boolean useNativeMap) {
+    if (useNativeMap && NativeMap.isLoaded()) {
+      try {
+        return new NativeMapWrapper();
+      } catch (Throwable t) {
+        log.error("Failed to create native map", t);
+      }
+    }
+
+    return new DefaultMap();
   }
 
   /**
@@ -153,42 +176,6 @@
    */
   public String getMapType() {
     return mapType;
->>>>>>> f181cf6a
-  }
-
-  public InMemoryMap(AccumuloConfiguration config) throws LocalityGroupConfigurationError {
-
-    boolean useNativeMap = config.getBoolean(Property.TSERV_NATIVEMAP_ENABLED);
-
-    this.memDumpDir = config.get(Property.TSERV_MEMDUMP_DIR);
-    this.lggroups = LocalityGroupUtil.getLocalityGroups(config);
-
-    this.config = config;
-
-    SimpleMap allMap;
-    SimpleMap sampleMap;
-
-    if (lggroups.size() == 0) {
-      allMap = newMap(useNativeMap);
-      sampleMap = newMap(useNativeMap);
-    } else {
-      allMap = new LocalityGroupMap(lggroups, useNativeMap);
-      sampleMap = new LocalityGroupMap(lggroups, useNativeMap);
-    }
-
-    map = new SampleMap(allMap, sampleMap);
-  }
-
-  private static SimpleMap newMap(boolean useNativeMap) {
-    if (useNativeMap && NativeMap.isLoaded()) {
-      try {
-        return new NativeMapWrapper();
-      } catch (Throwable t) {
-        log.error("Failed to create native map", t);
-      }
-    }
-
-    return new DefaultMap();
   }
 
   private interface SimpleMap {
@@ -890,12 +877,7 @@
     while (iter.hasTop() && activeIters.size() > 0) {
       // RFile does not support MemKey, so we move the kv count into the value only for the RFile.
       // There is no need to change the MemKey to a normal key because the kvCount info gets lost when it is written
-<<<<<<< HEAD
-      out.append(iter.getTopKey(), MemValue.encode(iter.getTopValue(), ((MemKey) iter.getTopKey()).kvCount));
-=======
-      Value newValue = new MemValue(iter.getTopValue(), ((MemKey) iter.getTopKey()).getKVCount());
-      out.append(iter.getTopKey(), newValue);
->>>>>>> f181cf6a
+      out.append(iter.getTopKey(), MemValue.encode(iter.getTopValue(), ((MemKey) iter.getTopKey()).getKVCount()));
       iter.next();
     }
   }
