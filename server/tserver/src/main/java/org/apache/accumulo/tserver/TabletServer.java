--- conflicted
+++ resolved
@@ -257,103 +257,9 @@
   private static final long TIME_BETWEEN_LOCATOR_CACHE_CLEARS = 60 * 60 * 1000;
   private static final Set<Column> EMPTY_COLUMNS = Collections.emptySet();
 
-<<<<<<< HEAD
   private final GarbageCollectionLogger gcLogger = new GarbageCollectionLogger();
   private final TransactionWatcher watcher = new TransactionWatcher();
   private final ZooCache masterLockCache = new ZooCache();
-=======
-  private TabletServerLogger logger;
-
-  protected TabletServerMinCMetrics mincMetrics = new TabletServerMinCMetrics();
-
-  private ServerConfiguration serverConfig;
-  private LogSorter logSorter = null;
-
-  public TabletServer(ServerConfiguration conf, VolumeManager fs) {
-    super();
-    this.serverConfig = conf;
-    this.instance = conf.getInstance();
-    this.fs = fs;
-    this.logSorter = new LogSorter(instance, fs, getSystemConfiguration());
-    SimpleTimer.getInstance().schedule(new Runnable() {
-      @Override
-      public void run() {
-        synchronized (onlineTablets) {
-          long now = System.currentTimeMillis();
-          for (Tablet tablet : onlineTablets.values())
-            try {
-              tablet.updateRates(now);
-            } catch (Exception ex) {
-              log.error(ex, ex);
-            }
-        }
-      }
-    }, TIME_BETWEEN_GC_CHECKS, TIME_BETWEEN_GC_CHECKS);
-    SimpleTimer.getInstance().schedule(new Runnable() {
-      @Override
-      public void run() {
-        TabletLocator.clearLocators();
-      }
-    }, jitter(TIME_BETWEEN_LOCATOR_CACHE_CLEARS), jitter(TIME_BETWEEN_LOCATOR_CACHE_CLEARS));
-  }
-
-  private static long jitter(long ms) {
-    Random r = new Random();
-    // add a random 10% wait
-    return (long) ((1. + (r.nextDouble() / 10)) * ms);
-  }
-
-  private synchronized static void logGCInfo(AccumuloConfiguration conf) {
-    long now = System.currentTimeMillis();
-
-    List<GarbageCollectorMXBean> gcmBeans = ManagementFactory.getGarbageCollectorMXBeans();
-    Runtime rt = Runtime.getRuntime();
-
-    StringBuilder sb = new StringBuilder("gc");
-
-    boolean sawChange = false;
-
-    long maxIncreaseInCollectionTime = 0;
-
-    for (GarbageCollectorMXBean gcBean : gcmBeans) {
-      Long prevTime = prevGcTime.get(gcBean.getName());
-      long pt = 0;
-      if (prevTime != null) {
-        pt = prevTime;
-      }
-
-      long time = gcBean.getCollectionTime();
-
-      if (time - pt != 0) {
-        sawChange = true;
-      }
-
-      long increaseInCollectionTime = time - pt;
-      sb.append(String.format(" %s=%,.2f(+%,.2f) secs", gcBean.getName(), time / 1000.0, increaseInCollectionTime / 1000.0));
-      maxIncreaseInCollectionTime = Math.max(increaseInCollectionTime, maxIncreaseInCollectionTime);
-      prevGcTime.put(gcBean.getName(), time);
-    }
-
-    long mem = rt.freeMemory();
-    if (maxIncreaseInCollectionTime == 0) {
-      gcTimeIncreasedCount = 0;
-    } else {
-      gcTimeIncreasedCount++;
-      if (gcTimeIncreasedCount > 3 && mem < rt.maxMemory() * 0.05) {
-        log.warn("Running low on memory");
-        gcTimeIncreasedCount = 0;
-      }
-    }
-
-    if (mem > lastMemorySize) {
-      sawChange = true;
-    }
-
-    String sign = "+";
-    if (mem - lastMemorySize <= 0) {
-      sign = "";
-    }
->>>>>>> 18a3ef6b
 
   private final TabletServerLogger logger;
 
