--- conflicted
+++ resolved
@@ -1389,27 +1389,10 @@
         }
       } catch (ThriftSecurityException e) {
         log.warn("Got " + request + " message from unauthenticatable user: " + e.getUser());
-<<<<<<< HEAD
         if (getCredentials().getToken().getClass().getName().equals(credentials.getTokenClassName())) {
           log.error("Got message from a service with a mismatched configuration. Please ensure a compatible configuration.", e);
-          fatal = true;
         }
         throw e;
-      } finally {
-        if (fatal) {
-          Halt.halt(1, new Runnable() {
-            @Override
-            public void run() {
-              gcLogger.logGCInfo(TabletServer.this.getConfiguration());
-            }
-          });
-        }
-=======
-        if (SystemCredentials.get().getToken().getClass().getName().equals(credentials.getTokenClassName())) {
-          log.fatal("Got message from a service with a mismatched configuration. Please ensure a compatible configuration.", e);
-        }
-        throw e;
->>>>>>> 9a4dd300
       }
 
       if (tabletServerLock == null || !tabletServerLock.wasLockAcquired()) {
