/*
 * Licensed to the Apache Software Foundation (ASF) under one or more
 * contributor license agreements.  See the NOTICE file distributed with
 * this work for additional information regarding copyright ownership.
 * The ASF licenses this file to You under the Apache License, Version 2.0
 * (the "License"); you may not use this file except in compliance with
 * the License.  You may obtain a copy of the License at
 *
 *     http://www.apache.org/licenses/LICENSE-2.0
 *
 * Unless required by applicable law or agreed to in writing, software
 * distributed under the License is distributed on an "AS IS" BASIS,
 * WITHOUT WARRANTIES OR CONDITIONS OF ANY KIND, either express or implied.
 * See the License for the specific language governing permissions and
 * limitations under the License.
 */
package org.apache.accumulo.tserver;

import static java.nio.charset.StandardCharsets.UTF_8;
import static org.apache.accumulo.server.problems.ProblemType.TABLET_LOAD;

import java.io.FileNotFoundException;
import java.io.IOException;
import java.lang.management.ManagementFactory;
import java.net.UnknownHostException;
import java.nio.ByteBuffer;
import java.security.PrivilegedExceptionAction;
import java.util.ArrayList;
import java.util.Arrays;
import java.util.Collection;
import java.util.Collections;
import java.util.Comparator;
import java.util.HashMap;
import java.util.HashSet;
import java.util.Iterator;
import java.util.List;
import java.util.Map;
import java.util.Map.Entry;
import java.util.Random;
import java.util.Set;
import java.util.SortedMap;
import java.util.SortedSet;
import java.util.TimerTask;
import java.util.TreeMap;
import java.util.TreeSet;
import java.util.concurrent.BlockingDeque;
import java.util.concurrent.CancellationException;
import java.util.concurrent.ExecutionException;
import java.util.concurrent.LinkedBlockingDeque;
import java.util.concurrent.ThreadPoolExecutor;
import java.util.concurrent.TimeUnit;
import java.util.concurrent.TimeoutException;
import java.util.concurrent.atomic.AtomicInteger;
import java.util.concurrent.atomic.AtomicLong;
import java.util.concurrent.locks.ReentrantLock;

import org.apache.accumulo.core.Constants;
import org.apache.accumulo.core.client.AccumuloException;
import org.apache.accumulo.core.client.AccumuloSecurityException;
import org.apache.accumulo.core.client.Durability;
import org.apache.accumulo.core.client.Instance;
import org.apache.accumulo.core.client.impl.CompressedIterators;
<<<<<<< HEAD
import org.apache.accumulo.core.client.impl.CompressedIterators.IterConfig;
import org.apache.accumulo.core.client.impl.DurabilityImpl;
=======
>>>>>>> 21d2f615
import org.apache.accumulo.core.client.impl.ScannerImpl;
import org.apache.accumulo.core.client.impl.Tables;
import org.apache.accumulo.core.client.impl.TabletLocator;
import org.apache.accumulo.core.client.impl.TabletType;
import org.apache.accumulo.core.client.impl.Translator;
import org.apache.accumulo.core.client.impl.Translator.TKeyExtentTranslator;
import org.apache.accumulo.core.client.impl.Translator.TRangeTranslator;
import org.apache.accumulo.core.client.impl.Translators;
import org.apache.accumulo.core.client.impl.thrift.SecurityErrorCode;
import org.apache.accumulo.core.client.impl.thrift.ThriftSecurityException;
import org.apache.accumulo.core.conf.AccumuloConfiguration;
import org.apache.accumulo.core.conf.Property;
import org.apache.accumulo.core.conf.SiteConfiguration;
import org.apache.accumulo.core.data.Column;
import org.apache.accumulo.core.data.ConstraintViolationSummary;
import org.apache.accumulo.core.data.Key;
import org.apache.accumulo.core.data.Mutation;
import org.apache.accumulo.core.data.Range;
import org.apache.accumulo.core.data.Value;
import org.apache.accumulo.core.data.impl.KeyExtent;
import org.apache.accumulo.core.data.thrift.InitialMultiScan;
import org.apache.accumulo.core.data.thrift.InitialScan;
import org.apache.accumulo.core.data.thrift.IterInfo;
import org.apache.accumulo.core.data.thrift.MapFileInfo;
import org.apache.accumulo.core.data.thrift.MultiScanResult;
import org.apache.accumulo.core.data.thrift.ScanResult;
import org.apache.accumulo.core.data.thrift.TCMResult;
import org.apache.accumulo.core.data.thrift.TCMStatus;
import org.apache.accumulo.core.data.thrift.TColumn;
import org.apache.accumulo.core.data.thrift.TConditionalMutation;
import org.apache.accumulo.core.data.thrift.TConditionalSession;
import org.apache.accumulo.core.data.thrift.TKeyExtent;
import org.apache.accumulo.core.data.thrift.TKeyValue;
import org.apache.accumulo.core.data.thrift.TMutation;
import org.apache.accumulo.core.data.thrift.TRange;
import org.apache.accumulo.core.data.thrift.UpdateErrors;
import org.apache.accumulo.core.iterators.IterationInterruptedException;
import org.apache.accumulo.core.master.thrift.Compacting;
import org.apache.accumulo.core.master.thrift.MasterClientService;
import org.apache.accumulo.core.master.thrift.TableInfo;
import org.apache.accumulo.core.master.thrift.TabletLoadState;
import org.apache.accumulo.core.master.thrift.TabletServerStatus;
import org.apache.accumulo.core.metadata.MetadataTable;
import org.apache.accumulo.core.metadata.RootTable;
import org.apache.accumulo.core.metadata.schema.MetadataSchema.TabletsSection;
import org.apache.accumulo.core.replication.ReplicationConstants;
import org.apache.accumulo.core.replication.thrift.ReplicationServicer;
import org.apache.accumulo.core.rpc.ThriftUtil;
import org.apache.accumulo.core.security.Authorizations;
import org.apache.accumulo.core.security.thrift.TCredentials;
import org.apache.accumulo.core.tabletserver.log.LogEntry;
import org.apache.accumulo.core.tabletserver.thrift.ActiveCompaction;
import org.apache.accumulo.core.tabletserver.thrift.ActiveScan;
import org.apache.accumulo.core.tabletserver.thrift.ConstraintViolationException;
import org.apache.accumulo.core.tabletserver.thrift.NoSuchScanIDException;
import org.apache.accumulo.core.tabletserver.thrift.NotServingTabletException;
import org.apache.accumulo.core.tabletserver.thrift.TDurability;
import org.apache.accumulo.core.tabletserver.thrift.TabletClientService;
import org.apache.accumulo.core.tabletserver.thrift.TabletClientService.Iface;
import org.apache.accumulo.core.tabletserver.thrift.TabletClientService.Processor;
import org.apache.accumulo.core.tabletserver.thrift.TabletStats;
import org.apache.accumulo.core.trace.DistributedTrace;
import org.apache.accumulo.core.trace.Span;
import org.apache.accumulo.core.trace.Trace;
import org.apache.accumulo.core.trace.thrift.TInfo;
import org.apache.accumulo.core.util.ByteBufferUtil;
import org.apache.accumulo.core.util.CachedConfiguration;
import org.apache.accumulo.core.util.ColumnFQ;
import org.apache.accumulo.core.util.Daemon;
import org.apache.accumulo.core.util.MapCounter;
import org.apache.accumulo.core.util.Pair;
import org.apache.accumulo.core.util.ServerServices;
import org.apache.accumulo.core.util.ServerServices.Service;
import org.apache.accumulo.core.util.SimpleThreadPool;
import org.apache.accumulo.core.util.UtilWaitThread;
import org.apache.accumulo.core.zookeeper.ZooUtil;
import org.apache.accumulo.fate.util.LoggingRunnable;
import org.apache.accumulo.fate.zookeeper.IZooReaderWriter;
import org.apache.accumulo.fate.zookeeper.RetryFactory;
import org.apache.accumulo.fate.zookeeper.ZooLock.LockLossReason;
import org.apache.accumulo.fate.zookeeper.ZooLock.LockWatcher;
import org.apache.accumulo.fate.zookeeper.ZooUtil.NodeExistsPolicy;
import org.apache.accumulo.server.Accumulo;
import org.apache.accumulo.server.AccumuloServerContext;
import org.apache.accumulo.server.GarbageCollectionLogger;
import org.apache.accumulo.server.ServerConstants;
import org.apache.accumulo.server.ServerOpts;
import org.apache.accumulo.server.client.ClientServiceHandler;
import org.apache.accumulo.server.client.HdfsZooInstance;
import org.apache.accumulo.server.conf.ServerConfigurationFactory;
import org.apache.accumulo.server.conf.TableConfiguration;
import org.apache.accumulo.server.data.ServerMutation;
import org.apache.accumulo.server.fs.FileRef;
import org.apache.accumulo.server.fs.VolumeManager;
import org.apache.accumulo.server.fs.VolumeManager.FileType;
import org.apache.accumulo.server.fs.VolumeManagerImpl;
import org.apache.accumulo.server.fs.VolumeUtil;
import org.apache.accumulo.server.log.SortedLogState;
import org.apache.accumulo.server.master.recovery.RecoveryPath;
import org.apache.accumulo.server.master.state.Assignment;
import org.apache.accumulo.server.master.state.DistributedStoreException;
import org.apache.accumulo.server.master.state.TServerInstance;
import org.apache.accumulo.server.master.state.TabletLocationState;
import org.apache.accumulo.server.master.state.TabletLocationState.BadLocationStateException;
import org.apache.accumulo.server.master.state.TabletStateStore;
import org.apache.accumulo.server.master.state.ZooTabletStateStore;
import org.apache.accumulo.server.master.tableOps.UserCompactionConfig;
import org.apache.accumulo.server.metrics.Metrics;
import org.apache.accumulo.server.problems.ProblemReport;
import org.apache.accumulo.server.problems.ProblemReports;
import org.apache.accumulo.server.replication.ZooKeeperInitialization;
import org.apache.accumulo.server.rpc.RpcWrapper;
import org.apache.accumulo.server.rpc.ServerAddress;
import org.apache.accumulo.server.rpc.TCredentialsUpdatingWrapper;
import org.apache.accumulo.server.rpc.TServerUtils;
import org.apache.accumulo.server.rpc.ThriftServerType;
import org.apache.accumulo.server.security.AuditedSecurityOperation;
import org.apache.accumulo.server.security.SecurityOperation;
import org.apache.accumulo.server.security.SecurityUtil;
import org.apache.accumulo.server.security.delegation.AuthenticationTokenSecretManager;
import org.apache.accumulo.server.security.delegation.ZooAuthenticationKeyWatcher;
import org.apache.accumulo.server.util.FileSystemMonitor;
import org.apache.accumulo.server.util.Halt;
import org.apache.accumulo.server.util.MasterMetadataUtil;
import org.apache.accumulo.server.util.MetadataTableUtil;
import org.apache.accumulo.server.util.time.RelativeTime;
import org.apache.accumulo.server.util.time.SimpleTimer;
import org.apache.accumulo.server.zookeeper.DistributedWorkQueue;
import org.apache.accumulo.server.zookeeper.TransactionWatcher;
import org.apache.accumulo.server.zookeeper.ZooCache;
import org.apache.accumulo.server.zookeeper.ZooLock;
import org.apache.accumulo.server.zookeeper.ZooReaderWriter;
import org.apache.accumulo.start.classloader.vfs.AccumuloVFSClassLoader;
import org.apache.accumulo.start.classloader.vfs.ContextManager;
<<<<<<< HEAD
=======
import org.apache.accumulo.trace.instrument.Span;
import org.apache.accumulo.trace.instrument.Trace;
import org.apache.accumulo.trace.thrift.TInfo;
import org.apache.accumulo.tserver.Compactor.CompactionInfo;
import org.apache.accumulo.tserver.ConditionCheckerContext.ConditionChecker;
>>>>>>> 21d2f615
import org.apache.accumulo.tserver.RowLocks.RowLock;
import org.apache.accumulo.tserver.TabletServerResourceManager.TabletResourceManager;
import org.apache.accumulo.tserver.TabletStatsKeeper.Operation;
import org.apache.accumulo.tserver.compaction.MajorCompactionReason;
import org.apache.accumulo.tserver.data.ServerConditionalMutation;
import org.apache.accumulo.tserver.log.DfsLogger;
import org.apache.accumulo.tserver.log.LogSorter;
import org.apache.accumulo.tserver.log.MutationReceiver;
import org.apache.accumulo.tserver.log.TabletServerLogger;
import org.apache.accumulo.tserver.mastermessage.MasterMessage;
import org.apache.accumulo.tserver.mastermessage.SplitReportMessage;
import org.apache.accumulo.tserver.mastermessage.TabletStatusMessage;
import org.apache.accumulo.tserver.metrics.TabletServerMetricsFactory;
import org.apache.accumulo.tserver.metrics.TabletServerScanMetrics;
import org.apache.accumulo.tserver.metrics.TabletServerUpdateMetrics;
import org.apache.accumulo.tserver.replication.ReplicationServicerHandler;
import org.apache.accumulo.tserver.replication.ReplicationWorker;
import org.apache.accumulo.tserver.scan.LookupTask;
import org.apache.accumulo.tserver.scan.NextBatchTask;
import org.apache.accumulo.tserver.scan.ScanRunState;
import org.apache.accumulo.tserver.session.ConditionalSession;
import org.apache.accumulo.tserver.session.MultiScanSession;
import org.apache.accumulo.tserver.session.ScanSession;
import org.apache.accumulo.tserver.session.Session;
import org.apache.accumulo.tserver.session.SessionManager;
import org.apache.accumulo.tserver.session.UpdateSession;
import org.apache.accumulo.tserver.tablet.CommitSession;
import org.apache.accumulo.tserver.tablet.CompactionInfo;
import org.apache.accumulo.tserver.tablet.CompactionWatcher;
import org.apache.accumulo.tserver.tablet.Compactor;
import org.apache.accumulo.tserver.tablet.KVEntry;
import org.apache.accumulo.tserver.tablet.ScanBatch;
import org.apache.accumulo.tserver.tablet.Scanner;
import org.apache.accumulo.tserver.tablet.SplitInfo;
import org.apache.accumulo.tserver.tablet.Tablet;
import org.apache.accumulo.tserver.tablet.TabletClosedException;
import org.apache.commons.collections.map.LRUMap;
import org.apache.hadoop.fs.FSError;
import org.apache.hadoop.fs.FileSystem;
import org.apache.hadoop.fs.Path;
import org.apache.hadoop.io.Text;
import org.apache.hadoop.security.UserGroupInformation;
import org.apache.thrift.TException;
import org.apache.thrift.TProcessor;
import org.apache.thrift.TServiceClient;
import org.apache.thrift.server.TServer;
import org.apache.zookeeper.KeeperException;
import org.apache.zookeeper.KeeperException.NoNodeException;
import org.slf4j.Logger;
import org.slf4j.LoggerFactory;

import com.google.common.net.HostAndPort;

public class TabletServer extends AccumuloServerContext implements Runnable {
  private static final Logger log = LoggerFactory.getLogger(TabletServer.class);
  private static final long MAX_TIME_TO_WAIT_FOR_SCAN_RESULT_MILLIS = 1000;
  private static final long RECENTLY_SPLIT_MILLIES = 60 * 1000;
  private static final long TIME_BETWEEN_GC_CHECKS = 5000;
  private static final long TIME_BETWEEN_LOCATOR_CACHE_CLEARS = 60 * 60 * 1000;
  private static final Set<Column> EMPTY_COLUMNS = Collections.emptySet();

  private final GarbageCollectionLogger gcLogger = new GarbageCollectionLogger();
  private final TransactionWatcher watcher = new TransactionWatcher();
  private final ZooCache masterLockCache = new ZooCache();

  private final TabletServerLogger logger;

  private final TabletServerMetricsFactory metricsFactory;
  private final Metrics updateMetrics;
  private final Metrics scanMetrics;
  private final Metrics mincMetrics;

  public Metrics getMinCMetrics() {
    return mincMetrics;
  }

  private final LogSorter logSorter;
  private ReplicationWorker replWorker = null;
  private final TabletStatsKeeper statsKeeper;
  private final AtomicInteger logIdGenerator = new AtomicInteger();

  private final AtomicLong flushCounter = new AtomicLong(0);
  private final AtomicLong syncCounter = new AtomicLong(0);

  private final VolumeManager fs;

  private final SortedMap<KeyExtent,Tablet> onlineTablets = Collections.synchronizedSortedMap(new TreeMap<KeyExtent,Tablet>());
  private final SortedSet<KeyExtent> unopenedTablets = Collections.synchronizedSortedSet(new TreeSet<KeyExtent>());
  private final SortedSet<KeyExtent> openingTablets = Collections.synchronizedSortedSet(new TreeSet<KeyExtent>());
  @SuppressWarnings("unchecked")
  private final Map<KeyExtent,Long> recentlyUnloadedCache = Collections.synchronizedMap(new LRUMap(1000));

  private final TabletServerResourceManager resourceManager;
  private final SecurityOperation security;

  private final BlockingDeque<MasterMessage> masterMessages = new LinkedBlockingDeque<MasterMessage>();

  private Thread majorCompactorThread;

  private HostAndPort replicationAddress;
  private HostAndPort clientAddress;

  private volatile boolean serverStopRequested = false;
  private volatile boolean majorCompactorDisabled = false;
  private volatile boolean shutdownComplete = false;

  private ZooLock tabletServerLock;

  private TServer server;
  private TServer replServer;

  private DistributedWorkQueue bulkFailedCopyQ;

  private String lockID;

  public static final AtomicLong seekCount = new AtomicLong(0);

  private final AtomicLong totalMinorCompactions = new AtomicLong(0);
  private final ServerConfigurationFactory confFactory;

  private final ZooAuthenticationKeyWatcher authKeyWatcher;

  public TabletServer(ServerConfigurationFactory confFactory, VolumeManager fs) {
    super(confFactory);
    this.confFactory = confFactory;
    this.fs = fs;
    AccumuloConfiguration aconf = getConfiguration();
    Instance instance = getInstance();
    log.info("Version " + Constants.VERSION);
    log.info("Instance " + instance.getInstanceID());
    this.sessionManager = new SessionManager(aconf);
    this.logSorter = new LogSorter(instance, fs, aconf);
    this.replWorker = new ReplicationWorker(this, fs);
    this.statsKeeper = new TabletStatsKeeper();
    SimpleTimer.getInstance(aconf).schedule(new Runnable() {
      @Override
      public void run() {
        synchronized (onlineTablets) {
          long now = System.currentTimeMillis();
          for (Tablet tablet : onlineTablets.values())
            try {
              tablet.updateRates(now);
            } catch (Exception ex) {
              log.error("Error updating rates for {}", tablet.getExtent(), ex);
            }
        }
      }
    }, 5000, 5000);

    final long walogMaxSize = aconf.getMemoryInBytes(Property.TSERV_WALOG_MAX_SIZE);
    final long minBlockSize = CachedConfiguration.getInstance().getLong("dfs.namenode.fs-limits.min-block-size", 0);
    if (minBlockSize != 0 && minBlockSize > walogMaxSize)
      throw new RuntimeException("Unable to start TabletServer. Logger is set to use blocksize " + walogMaxSize + " but hdfs minimum block size is "
          + minBlockSize + ". Either increase the " + Property.TSERV_WALOG_MAX_SIZE + " or decrease dfs.namenode.fs-limits.min-block-size in hdfs-site.xml.");

    final long toleratedWalCreationFailures = aconf.getCount(Property.TSERV_WALOG_TOLERATED_CREATION_FAILURES);
    final long walCreationFailureRetryIncrement = aconf.getTimeInMillis(Property.TSERV_WALOG_TOLERATED_WAIT_INCREMENT);
    final long walCreationFailureRetryMax = aconf.getTimeInMillis(Property.TSERV_WALOG_TOLERATED_MAXIMUM_WAIT_DURATION);
    // Tolerate `toleratedWalCreationFailures` failures, waiting `walCreationFailureRetryIncrement` milliseconds after the first failure,
    // incrementing the next wait period by the same value, for a maximum of `walCreationFailureRetryMax` retries.
    final RetryFactory walCreationRetryFactory = new RetryFactory(toleratedWalCreationFailures, walCreationFailureRetryIncrement,
        walCreationFailureRetryIncrement, walCreationFailureRetryMax);

    logger = new TabletServerLogger(this, walogMaxSize, syncCounter, flushCounter, walCreationRetryFactory);
    this.resourceManager = new TabletServerResourceManager(this, fs);
    this.security = AuditedSecurityOperation.getInstance(this);

    metricsFactory = new TabletServerMetricsFactory(aconf);
    updateMetrics = metricsFactory.createUpdateMetrics();
    scanMetrics = metricsFactory.createScanMetrics();
    mincMetrics = metricsFactory.createMincMetrics();
    SimpleTimer.getInstance(aconf).schedule(new Runnable() {
      @Override
      public void run() {
        TabletLocator.clearLocators();
      }
    }, jitter(TIME_BETWEEN_LOCATOR_CACHE_CLEARS), jitter(TIME_BETWEEN_LOCATOR_CACHE_CLEARS));

    // Create the secret manager
    setSecretManager(new AuthenticationTokenSecretManager(instance, aconf.getTimeInMillis(Property.GENERAL_DELEGATION_TOKEN_LIFETIME)));
    if (aconf.getBoolean(Property.INSTANCE_RPC_SASL_ENABLED)) {
      log.info("SASL is enabled, creating ZooKeeper watcher for AuthenticationKeys");
      // Watcher to notice new AuthenticationKeys which enable delegation tokens
      authKeyWatcher = new ZooAuthenticationKeyWatcher(getSecretManager(), ZooReaderWriter.getInstance(), ZooUtil.getRoot(instance)
          + Constants.ZDELEGATION_TOKEN_KEYS);
    } else {
      authKeyWatcher = null;
    }
  }

  private static long jitter(long ms) {
    Random r = new Random();
    // add a random 10% wait
    return (long) ((1. + (r.nextDouble() / 10)) * ms);
  }

  private final SessionManager sessionManager;

  private final WriteTracker writeTracker = new WriteTracker();

  private final RowLocks rowLocks = new RowLocks();

  private final AtomicLong totalQueuedMutationSize = new AtomicLong(0);
  private final ReentrantLock recoveryLock = new ReentrantLock(true);

  private class ThriftClientHandler extends ClientServiceHandler implements TabletClientService.Iface {

    ThriftClientHandler() {
      super(TabletServer.this, watcher, fs);
      log.debug(ThriftClientHandler.class.getName() + " created");
    }

    @Override
    public List<TKeyExtent> bulkImport(TInfo tinfo, TCredentials credentials, long tid, Map<TKeyExtent,Map<String,MapFileInfo>> files, boolean setTime)
        throws ThriftSecurityException {

      if (!security.canPerformSystemActions(credentials))
        throw new ThriftSecurityException(credentials.getPrincipal(), SecurityErrorCode.PERMISSION_DENIED);

      List<TKeyExtent> failures = new ArrayList<TKeyExtent>();

      for (Entry<TKeyExtent,Map<String,MapFileInfo>> entry : files.entrySet()) {
        TKeyExtent tke = entry.getKey();
        Map<String,MapFileInfo> fileMap = entry.getValue();
        Map<FileRef,MapFileInfo> fileRefMap = new HashMap<FileRef,MapFileInfo>();
        for (Entry<String,MapFileInfo> mapping : fileMap.entrySet()) {
          Path path = new Path(mapping.getKey());
          FileSystem ns = fs.getVolumeByPath(path).getFileSystem();
          path = ns.makeQualified(path);
          fileRefMap.put(new FileRef(path.toString(), path), mapping.getValue());
        }

        Tablet importTablet = onlineTablets.get(new KeyExtent(tke));

        if (importTablet == null) {
          failures.add(tke);
        } else {
          try {
            importTablet.importMapFiles(tid, fileRefMap, setTime);
          } catch (IOException ioe) {
            log.info("files {} not imported to {}: {}", fileMap.keySet(), new KeyExtent(tke), ioe.getMessage());
            failures.add(tke);
          }
        }
      }
      return failures;
    }

    @Override
    public InitialScan startScan(TInfo tinfo, TCredentials credentials, TKeyExtent textent, TRange range, List<TColumn> columns, int batchSize,
        List<IterInfo> ssiList, Map<String,Map<String,String>> ssio, List<ByteBuffer> authorizations, boolean waitForWrites, boolean isolated,
        long readaheadThreshold) throws NotServingTabletException, ThriftSecurityException, org.apache.accumulo.core.tabletserver.thrift.TooManyFilesException {

      String tableId = new String(textent.getTable(), UTF_8);
      if (!security.canScan(credentials, tableId, Tables.getNamespaceId(getInstance(), tableId), range, columns, ssiList, ssio, authorizations))
        throw new ThriftSecurityException(credentials.getPrincipal(), SecurityErrorCode.PERMISSION_DENIED);

      if (!security.userHasAuthorizations(credentials, authorizations))
        throw new ThriftSecurityException(credentials.getPrincipal(), SecurityErrorCode.BAD_AUTHORIZATIONS);

      final KeyExtent extent = new KeyExtent(textent);

      // wait for any writes that are in flight.. this done to ensure
      // consistency across client restarts... assume a client writes
      // to accumulo and dies while waiting for a confirmation from
      // accumulo... the client process restarts and tries to read
      // data from accumulo making the assumption that it will get
      // any writes previously made... however if the server side thread
      // processing the write from the dead client is still in progress,
      // the restarted client may not see the write unless we wait here.
      // this behavior is very important when the client is reading the
      // metadata
      if (waitForWrites)
        writeTracker.waitForWrites(TabletType.type(extent));

      Tablet tablet = onlineTablets.get(extent);
      if (tablet == null)
        throw new NotServingTabletException(textent);

      Set<Column> columnSet = new HashSet<Column>();
      for (TColumn tcolumn : columns) {
        columnSet.add(new Column(tcolumn));
      }
      final ScanSession scanSession = new ScanSession(credentials, extent, columnSet, ssiList, ssio, new Authorizations(authorizations), readaheadThreshold);
      scanSession.scanner = tablet.createScanner(new Range(range), batchSize, scanSession.columnSet, scanSession.auths, ssiList, ssio, isolated,
          scanSession.interruptFlag);

      long sid = sessionManager.createSession(scanSession, true);

      ScanResult scanResult;
      try {
        scanResult = continueScan(tinfo, sid, scanSession);
      } catch (NoSuchScanIDException e) {
        log.error("The impossible happened", e);
        throw new RuntimeException();
      } finally {
        sessionManager.unreserveSession(sid);
      }

      return new InitialScan(sid, scanResult);
    }

    @Override
    public ScanResult continueScan(TInfo tinfo, long scanID) throws NoSuchScanIDException, NotServingTabletException,
        org.apache.accumulo.core.tabletserver.thrift.TooManyFilesException {
      ScanSession scanSession = (ScanSession) sessionManager.reserveSession(scanID);
      if (scanSession == null) {
        throw new NoSuchScanIDException();
      }

      try {
        return continueScan(tinfo, scanID, scanSession);
      } finally {
        sessionManager.unreserveSession(scanSession);
      }
    }

    private ScanResult continueScan(TInfo tinfo, long scanID, ScanSession scanSession) throws NoSuchScanIDException, NotServingTabletException,
        org.apache.accumulo.core.tabletserver.thrift.TooManyFilesException {

      if (scanSession.nextBatchTask == null) {
        scanSession.nextBatchTask = new NextBatchTask(TabletServer.this, scanID, scanSession.interruptFlag);
        resourceManager.executeReadAhead(scanSession.extent, scanSession.nextBatchTask);
      }

      ScanBatch bresult;
      try {
        bresult = scanSession.nextBatchTask.get(MAX_TIME_TO_WAIT_FOR_SCAN_RESULT_MILLIS, TimeUnit.MILLISECONDS);
        scanSession.nextBatchTask = null;
      } catch (ExecutionException e) {
        sessionManager.removeSession(scanID);
        if (e.getCause() instanceof NotServingTabletException)
          throw (NotServingTabletException) e.getCause();
        else if (e.getCause() instanceof TooManyFilesException)
          throw new org.apache.accumulo.core.tabletserver.thrift.TooManyFilesException(scanSession.extent.toThrift());
        else
          throw new RuntimeException(e);
      } catch (CancellationException ce) {
        sessionManager.removeSession(scanID);
        Tablet tablet = onlineTablets.get(scanSession.extent);
        if (tablet == null || tablet.isClosed())
          throw new NotServingTabletException(scanSession.extent.toThrift());
        else
          throw new NoSuchScanIDException();
      } catch (TimeoutException e) {
        List<TKeyValue> param = Collections.emptyList();
        long timeout = TabletServer.this.getConfiguration().getTimeInMillis(Property.TSERV_CLIENT_TIMEOUT);
        sessionManager.removeIfNotAccessed(scanID, timeout);
        return new ScanResult(param, true);
      } catch (Throwable t) {
        sessionManager.removeSession(scanID);
        log.warn("Failed to get next batch", t);
        throw new RuntimeException(t);
      }

      ScanResult scanResult = new ScanResult(Key.compress(bresult.getResults()), bresult.isMore());

      scanSession.entriesReturned += scanResult.results.size();

      scanSession.batchCount++;

      if (scanResult.more && scanSession.batchCount > scanSession.readaheadThreshold) {
        // start reading next batch while current batch is transmitted
        // to client
        scanSession.nextBatchTask = new NextBatchTask(TabletServer.this, scanID, scanSession.interruptFlag);
        resourceManager.executeReadAhead(scanSession.extent, scanSession.nextBatchTask);
      }

      if (!scanResult.more)
        closeScan(tinfo, scanID);

      return scanResult;
    }

    @Override
    public void closeScan(TInfo tinfo, long scanID) {
      final ScanSession ss = (ScanSession) sessionManager.removeSession(scanID);
      if (ss != null) {
        long t2 = System.currentTimeMillis();

        log.debug(String.format("ScanSess tid %s %s %,d entries in %.2f secs, nbTimes = [%s] ", TServerUtils.clientAddress.get(), ss.extent.getTableId()
            .toString(), ss.entriesReturned, (t2 - ss.startTime) / 1000.0, ss.nbTimes.toString()));
        if (scanMetrics.isEnabled()) {
          scanMetrics.add(TabletServerScanMetrics.SCAN, t2 - ss.startTime);
          scanMetrics.add(TabletServerScanMetrics.RESULT_SIZE, ss.entriesReturned);
        }
      }
    }

    @Override
    public InitialMultiScan startMultiScan(TInfo tinfo, TCredentials credentials, Map<TKeyExtent,List<TRange>> tbatch, List<TColumn> tcolumns,
        List<IterInfo> ssiList, Map<String,Map<String,String>> ssio, List<ByteBuffer> authorizations, boolean waitForWrites) throws ThriftSecurityException {
      // find all of the tables that need to be scanned
      final HashSet<String> tables = new HashSet<String>();
      for (TKeyExtent keyExtent : tbatch.keySet()) {
        tables.add(new String(keyExtent.getTable(), UTF_8));
      }

      if (tables.size() != 1)
        throw new IllegalArgumentException("Cannot batch scan over multiple tables");

      // check if user has permission to the tables
      for (String tableId : tables)
        if (!security.canScan(credentials, tableId, Tables.getNamespaceId(getInstance(), tableId), tbatch, tcolumns, ssiList, ssio, authorizations))
          throw new ThriftSecurityException(credentials.getPrincipal(), SecurityErrorCode.PERMISSION_DENIED);

      try {
        if (!security.userHasAuthorizations(credentials, authorizations))
          throw new ThriftSecurityException(credentials.getPrincipal(), SecurityErrorCode.BAD_AUTHORIZATIONS);
      } catch (ThriftSecurityException tse) {
        log.error("{} is not authorized", credentials.getPrincipal(), tse);
        throw tse;
      }
      Map<KeyExtent,List<Range>> batch = Translator.translate(tbatch, new TKeyExtentTranslator(), new Translator.ListTranslator<TRange,Range>(
          new TRangeTranslator()));

      // This is used to determine which thread pool to use
      KeyExtent threadPoolExtent = batch.keySet().iterator().next();

      if (waitForWrites)
        writeTracker.waitForWrites(TabletType.type(batch.keySet()));

      final MultiScanSession mss = new MultiScanSession(credentials, threadPoolExtent, batch, ssiList, ssio, new Authorizations(authorizations));

      mss.numTablets = batch.size();
      for (List<Range> ranges : batch.values()) {
        mss.numRanges += ranges.size();
      }

      for (TColumn tcolumn : tcolumns)
        mss.columnSet.add(new Column(tcolumn));

      long sid = sessionManager.createSession(mss, true);

      MultiScanResult result;
      try {
        result = continueMultiScan(tinfo, sid, mss);
      } catch (NoSuchScanIDException e) {
        log.error("the impossible happened", e);
        throw new RuntimeException("the impossible happened", e);
      } finally {
        sessionManager.unreserveSession(sid);
      }

      return new InitialMultiScan(sid, result);
    }

    @Override
    public MultiScanResult continueMultiScan(TInfo tinfo, long scanID) throws NoSuchScanIDException {

      MultiScanSession session = (MultiScanSession) sessionManager.reserveSession(scanID);

      if (session == null) {
        throw new NoSuchScanIDException();
      }

      try {
        return continueMultiScan(tinfo, scanID, session);
      } finally {
        sessionManager.unreserveSession(session);
      }
    }

    private MultiScanResult continueMultiScan(TInfo tinfo, long scanID, MultiScanSession session) throws NoSuchScanIDException {

      if (session.lookupTask == null) {
        session.lookupTask = new LookupTask(TabletServer.this, scanID);
        resourceManager.executeReadAhead(session.threadPoolExtent, session.lookupTask);
      }

      try {
        MultiScanResult scanResult = session.lookupTask.get(MAX_TIME_TO_WAIT_FOR_SCAN_RESULT_MILLIS, TimeUnit.MILLISECONDS);
        session.lookupTask = null;
        return scanResult;
      } catch (TimeoutException e1) {
        long timeout = TabletServer.this.getConfiguration().getTimeInMillis(Property.TSERV_CLIENT_TIMEOUT);
        sessionManager.removeIfNotAccessed(scanID, timeout);
        List<TKeyValue> results = Collections.emptyList();
        Map<TKeyExtent,List<TRange>> failures = Collections.emptyMap();
        List<TKeyExtent> fullScans = Collections.emptyList();
        return new MultiScanResult(results, failures, fullScans, null, null, false, true);
      } catch (Throwable t) {
        sessionManager.removeSession(scanID);
        log.warn("Failed to get multiscan result", t);
        throw new RuntimeException(t);
      }
    }

    @Override
    public void closeMultiScan(TInfo tinfo, long scanID) throws NoSuchScanIDException {
      MultiScanSession session = (MultiScanSession) sessionManager.removeSession(scanID);
      if (session == null) {
        throw new NoSuchScanIDException();
      }

      long t2 = System.currentTimeMillis();
      log.debug(String.format("MultiScanSess %s %,d entries in %.2f secs (lookup_time:%.2f secs tablets:%,d ranges:%,d) ", TServerUtils.clientAddress.get(),
          session.numEntries, (t2 - session.startTime) / 1000.0, session.totalLookupTime / 1000.0, session.numTablets, session.numRanges));
    }

    @Override
    public long startUpdate(TInfo tinfo, TCredentials credentials, TDurability tdurabilty) throws ThriftSecurityException {
      // Make sure user is real
      Durability durability = DurabilityImpl.fromThrift(tdurabilty);
      security.authenticateUser(credentials, credentials);
      if (updateMetrics.isEnabled())
        updateMetrics.add(TabletServerUpdateMetrics.PERMISSION_ERRORS, 0);

      UpdateSession us = new UpdateSession(new TservConstraintEnv(security, credentials), credentials, durability);
      long sid = sessionManager.createSession(us, false);
      return sid;
    }

    private void setUpdateTablet(UpdateSession us, KeyExtent keyExtent) {
      long t1 = System.currentTimeMillis();
      if (us.currentTablet != null && us.currentTablet.getExtent().equals(keyExtent))
        return;
      if (us.currentTablet == null && (us.failures.containsKey(keyExtent) || us.authFailures.containsKey(keyExtent))) {
        // if there were previous failures, then do not accept additional writes
        return;
      }

      try {
        // if user has no permission to write to this table, add it to
        // the failures list
        boolean sameTable = us.currentTablet != null && (us.currentTablet.getExtent().getTableId().equals(keyExtent.getTableId()));
        String tableId = keyExtent.getTableId().toString();
        if (sameTable || security.canWrite(us.getCredentials(), tableId, Tables.getNamespaceId(getInstance(), tableId))) {
          long t2 = System.currentTimeMillis();
          us.authTimes.addStat(t2 - t1);
          us.currentTablet = onlineTablets.get(keyExtent);
          if (us.currentTablet != null) {
            us.queuedMutations.put(us.currentTablet, new ArrayList<Mutation>());
          } else {
            // not serving tablet, so report all mutations as
            // failures
            us.failures.put(keyExtent, 0l);
            if (updateMetrics.isEnabled())
              updateMetrics.add(TabletServerUpdateMetrics.UNKNOWN_TABLET_ERRORS, 0);
          }
        } else {
          log.warn("Denying access to table " + keyExtent.getTableId() + " for user " + us.getUser());
          long t2 = System.currentTimeMillis();
          us.authTimes.addStat(t2 - t1);
          us.currentTablet = null;
          us.authFailures.put(keyExtent, SecurityErrorCode.PERMISSION_DENIED);
          if (updateMetrics.isEnabled())
            updateMetrics.add(TabletServerUpdateMetrics.PERMISSION_ERRORS, 0);
          return;
        }
      } catch (ThriftSecurityException e) {
        log.error("Denying permission to check user " + us.getUser() + " with user " + e.getUser(), e);
        long t2 = System.currentTimeMillis();
        us.authTimes.addStat(t2 - t1);
        us.currentTablet = null;
        us.authFailures.put(keyExtent, e.getCode());
        if (updateMetrics.isEnabled())
          updateMetrics.add(TabletServerUpdateMetrics.PERMISSION_ERRORS, 0);
        return;
      }
    }

    @Override
    public void applyUpdates(TInfo tinfo, long updateID, TKeyExtent tkeyExtent, List<TMutation> tmutations) {
      UpdateSession us = (UpdateSession) sessionManager.reserveSession(updateID);
      if (us == null) {
        return;
      }

      boolean reserved = true;
      try {
        KeyExtent keyExtent = new KeyExtent(tkeyExtent);
        setUpdateTablet(us, keyExtent);

        if (us.currentTablet != null) {
          long additionalMutationSize = 0;
          List<Mutation> mutations = us.queuedMutations.get(us.currentTablet);
          for (TMutation tmutation : tmutations) {
            Mutation mutation = new ServerMutation(tmutation);
            mutations.add(mutation);
            additionalMutationSize += mutation.numBytes();
          }
          us.queuedMutationSize += additionalMutationSize;
          long totalQueued = updateTotalQueuedMutationSize(additionalMutationSize);
          long total = TabletServer.this.getConfiguration().getMemoryInBytes(Property.TSERV_TOTAL_MUTATION_QUEUE_MAX);
          if (totalQueued > total) {
            try {
              flush(us);
            } catch (HoldTimeoutException hte) {
              // Assumption is that the client has timed out and is gone. If thats not the case, then removing the session should cause the client to fail
              // in such a way that it retries.
              log.debug("HoldTimeoutException during applyUpdates, removing session");
              sessionManager.removeSession(updateID, true);
              reserved = false;
            }
          }
        }
      } finally {
        if (reserved) {
          sessionManager.unreserveSession(us);
        }
      }
    }

    private void flush(UpdateSession us) {

      int mutationCount = 0;
      Map<CommitSession,Mutations> sendables = new HashMap<CommitSession,Mutations>();
      Throwable error = null;

      long pt1 = System.currentTimeMillis();

      boolean containsMetadataTablet = false;
      for (Tablet tablet : us.queuedMutations.keySet())
        if (tablet.getExtent().isMeta())
          containsMetadataTablet = true;

      if (!containsMetadataTablet && us.queuedMutations.size() > 0)
        TabletServer.this.resourceManager.waitUntilCommitsAreEnabled();

      Span prep = Trace.start("prep");
      try {
        for (Entry<Tablet,? extends List<Mutation>> entry : us.queuedMutations.entrySet()) {

          Tablet tablet = entry.getKey();
          Durability tabletDurability = tablet.getDurability();
          List<Mutation> mutations = entry.getValue();
          if (mutations.size() > 0) {
            try {
              if (updateMetrics.isEnabled())
                updateMetrics.add(TabletServerUpdateMetrics.MUTATION_ARRAY_SIZE, mutations.size());

              CommitSession commitSession = tablet.prepareMutationsForCommit(us.cenv, mutations);
              if (commitSession == null) {
                if (us.currentTablet == tablet) {
                  us.currentTablet = null;
                }
                us.failures.put(tablet.getExtent(), us.successfulCommits.get(tablet));
              } else {
                sendables.put(commitSession, new Mutations(DurabilityImpl.resolveDurabilty(us.durability, tabletDurability), mutations));
                mutationCount += mutations.size();
              }

            } catch (TConstraintViolationException e) {
              us.violations.add(e.getViolations());
              if (updateMetrics.isEnabled())
                updateMetrics.add(TabletServerUpdateMetrics.CONSTRAINT_VIOLATIONS, 0);

              if (e.getNonViolators().size() > 0) {
                // only log and commit mutations if there were some
                // that did not violate constraints... this is what
                // prepareMutationsForCommit() expects
                sendables.put(e.getCommitSession(), new Mutations(DurabilityImpl.resolveDurabilty(us.durability, tabletDurability), e.getNonViolators()));
              }

              mutationCount += mutations.size();

            } catch (Throwable t) {
              error = t;
              log.error("Unexpected error preparing for commit", error);
              break;
            }
          }
        }
      } finally {
        prep.stop();
      }

      long pt2 = System.currentTimeMillis();
      us.prepareTimes.addStat(pt2 - pt1);
      updateAvgPrepTime(pt2 - pt1, us.queuedMutations.size());

      if (error != null) {
        for (Entry<CommitSession,Mutations> e : sendables.entrySet()) {
          e.getKey().abortCommit(e.getValue().getMutations());
        }
        throw new RuntimeException(error);
      }
      try {
        Span wal = Trace.start("wal");
        try {
          while (true) {
            try {
              long t1 = System.currentTimeMillis();

              logger.logManyTablets(sendables);

              long t2 = System.currentTimeMillis();
              us.walogTimes.addStat(t2 - t1);
              updateWalogWriteTime((t2 - t1));
              break;
            } catch (IOException ex) {
              log.warn("logging mutations failed, retrying");
            } catch (FSError ex) { // happens when DFS is localFS
              log.warn("logging mutations failed, retrying");
            } catch (Throwable t) {
              log.error("Unknown exception logging mutations, counts for mutations in flight not decremented!", t);
              throw new RuntimeException(t);
            }
          }
        } finally {
          wal.stop();
        }

        Span commit = Trace.start("commit");
        try {
          long t1 = System.currentTimeMillis();
          for (Entry<CommitSession,Mutations> entry : sendables.entrySet()) {
            CommitSession commitSession = entry.getKey();
            List<Mutation> mutations = entry.getValue().getMutations();

            commitSession.commit(mutations);

            KeyExtent extent = commitSession.getExtent();

            if (us.currentTablet != null && extent == us.currentTablet.getExtent()) {
              // because constraint violations may filter out some
              // mutations, for proper accounting with the client code,
              // need to increment the count based on the original
              // number of mutations from the client NOT the filtered number
              us.successfulCommits.increment(us.currentTablet, us.queuedMutations.get(us.currentTablet).size());
            }
          }
          long t2 = System.currentTimeMillis();

          us.flushTime += (t2 - pt1);
          us.commitTimes.addStat(t2 - t1);

          updateAvgCommitTime(t2 - t1, sendables.size());
        } finally {
          commit.stop();
        }
      } finally {
        us.queuedMutations.clear();
        if (us.currentTablet != null) {
          us.queuedMutations.put(us.currentTablet, new ArrayList<Mutation>());
        }
        updateTotalQueuedMutationSize(-us.queuedMutationSize);
        us.queuedMutationSize = 0;
      }
      us.totalUpdates += mutationCount;
    }

    private void updateWalogWriteTime(long time) {
      if (updateMetrics.isEnabled())
        updateMetrics.add(TabletServerUpdateMetrics.WALOG_WRITE_TIME, time);
    }

    private void updateAvgCommitTime(long time, int size) {
      if (updateMetrics.isEnabled())
        updateMetrics.add(TabletServerUpdateMetrics.COMMIT_TIME, (long) ((time) / (double) size));
    }

    private void updateAvgPrepTime(long time, int size) {
      if (updateMetrics.isEnabled())
        updateMetrics.add(TabletServerUpdateMetrics.COMMIT_PREP, (long) ((time) / (double) size));
    }

    @Override
    public UpdateErrors closeUpdate(TInfo tinfo, long updateID) throws NoSuchScanIDException {
      final UpdateSession us = (UpdateSession) sessionManager.removeSession(updateID);
      if (us == null) {
        throw new NoSuchScanIDException();
      }

      // clients may or may not see data from an update session while
      // it is in progress, however when the update session is closed
      // want to ensure that reads wait for the write to finish
      long opid = writeTracker.startWrite(us.queuedMutations.keySet());

      try {
        flush(us);
      } catch (HoldTimeoutException e) {
        // Assumption is that the client has timed out and is gone. If thats not the case throw an exception that will cause it to retry.
        log.debug("HoldTimeoutException during closeUpdate, reporting no such session");
        throw new NoSuchScanIDException();
      } finally {
        writeTracker.finishWrite(opid);
      }

      log.debug(String.format("UpSess %s %,d in %.3fs, at=[%s] ft=%.3fs(pt=%.3fs lt=%.3fs ct=%.3fs)", TServerUtils.clientAddress.get(), us.totalUpdates,
          (System.currentTimeMillis() - us.startTime) / 1000.0, us.authTimes.toString(), us.flushTime / 1000.0, us.prepareTimes.getSum() / 1000.0,
          us.walogTimes.getSum() / 1000.0, us.commitTimes.getSum() / 1000.0));
      if (us.failures.size() > 0) {
        Entry<KeyExtent,Long> first = us.failures.entrySet().iterator().next();
        log.debug(String.format("Failures: %d, first extent %s successful commits: %d", us.failures.size(), first.getKey().toString(), first.getValue()));
      }
      List<ConstraintViolationSummary> violations = us.violations.asList();
      if (violations.size() > 0) {
        ConstraintViolationSummary first = us.violations.asList().iterator().next();
        log.debug(String.format("Violations: %d, first %s occurs %d", violations.size(), first.violationDescription, first.numberOfViolatingMutations));
      }
      if (us.authFailures.size() > 0) {
        KeyExtent first = us.authFailures.keySet().iterator().next();
        log.debug(String.format("Authentication Failures: %d, first %s", us.authFailures.size(), first.toString()));
      }

      return new UpdateErrors(Translator.translate(us.failures, Translators.KET), Translator.translate(violations, Translators.CVST), Translator.translate(
          us.authFailures, Translators.KET));
    }

    @Override
    public void update(TInfo tinfo, TCredentials credentials, TKeyExtent tkeyExtent, TMutation tmutation, TDurability tdurability)
        throws NotServingTabletException, ConstraintViolationException, ThriftSecurityException {

      final String tableId = new String(tkeyExtent.getTable(), UTF_8);
      if (!security.canWrite(credentials, tableId, Tables.getNamespaceId(getInstance(), tableId)))
        throw new ThriftSecurityException(credentials.getPrincipal(), SecurityErrorCode.PERMISSION_DENIED);
      final KeyExtent keyExtent = new KeyExtent(tkeyExtent);
      final Tablet tablet = onlineTablets.get(new KeyExtent(keyExtent));
      if (tablet == null) {
        throw new NotServingTabletException(tkeyExtent);
      }
      Durability tabletDurability = tablet.getDurability();

      if (!keyExtent.isMeta()) {
        try {
          TabletServer.this.resourceManager.waitUntilCommitsAreEnabled();
        } catch (HoldTimeoutException hte) {
          // Major hack. Assumption is that the client has timed out and is gone. If thats not the case, then throwing the following will let client know there
          // was a failure and it should retry.
          throw new NotServingTabletException(tkeyExtent);
        }
      }

      final long opid = writeTracker.startWrite(TabletType.type(keyExtent));

      try {
        final Mutation mutation = new ServerMutation(tmutation);
        final List<Mutation> mutations = Collections.singletonList(mutation);

        final Span prep = Trace.start("prep");
        CommitSession cs;
        try {
          cs = tablet.prepareMutationsForCommit(new TservConstraintEnv(security, credentials), mutations);
        } finally {
          prep.stop();
        }
        if (cs == null) {
          throw new NotServingTabletException(tkeyExtent);
        }

        while (true) {
          try {
            final Span wal = Trace.start("wal");
            try {
              logger.log(cs, cs.getWALogSeq(), mutation, DurabilityImpl.resolveDurabilty(DurabilityImpl.fromThrift(tdurability), tabletDurability));
            } finally {
              wal.stop();
            }
            break;
          } catch (IOException ex) {
            log.warn("Error writing mutations to log", ex);
          }
        }

        final Span commit = Trace.start("commit");
        try {
          cs.commit(mutations);
        } finally {
          commit.stop();
        }
      } catch (TConstraintViolationException e) {
        throw new ConstraintViolationException(Translator.translate(e.getViolations().asList(), Translators.CVST));
      } finally {
        writeTracker.finishWrite(opid);
      }
    }

    private void checkConditions(Map<KeyExtent,List<ServerConditionalMutation>> updates, ArrayList<TCMResult> results, ConditionalSession cs,
        List<String> symbols) throws IOException {
      Iterator<Entry<KeyExtent,List<ServerConditionalMutation>>> iter = updates.entrySet().iterator();

      final CompressedIterators compressedIters = new CompressedIterators(symbols);
<<<<<<< HEAD
=======
      ConditionCheckerContext checkerContext = new ConditionCheckerContext(compressedIters, ServerConfiguration.getTableConfiguration(instance, cs.tableId));
>>>>>>> 21d2f615

      while (iter.hasNext()) {
        final Entry<KeyExtent,List<ServerConditionalMutation>> entry = iter.next();
        final Tablet tablet = onlineTablets.get(entry.getKey());

        if (tablet == null || tablet.isClosed()) {
          for (ServerConditionalMutation scm : entry.getValue())
            results.add(new TCMResult(scm.getID(), TCMStatus.IGNORED));
          iter.remove();
        } else {
          final List<ServerConditionalMutation> okMutations = new ArrayList<ServerConditionalMutation>(entry.getValue().size());
<<<<<<< HEAD

          for (ServerConditionalMutation scm : entry.getValue()) {
            if (checkCondition(results, cs, compressedIters, tablet, scm))
              okMutations.add(scm);
          }

          entry.setValue(okMutations);
        }

      }
    }

    private boolean checkCondition(ArrayList<TCMResult> results, ConditionalSession cs, CompressedIterators compressedIters, Tablet tablet,
        ServerConditionalMutation scm) throws IOException {
      boolean add = true;

      for (TCondition tc : scm.getConditions()) {

        Range range;
        if (tc.hasTimestamp)
          range = Range.exact(new Text(scm.getRow()), new Text(tc.getCf()), new Text(tc.getCq()), new Text(tc.getCv()), tc.getTs());
        else
          range = Range.exact(new Text(scm.getRow()), new Text(tc.getCf()), new Text(tc.getCq()), new Text(tc.getCv()));

        IterConfig ic = compressedIters.decompress(tc.iterators);

        Scanner scanner = tablet.createScanner(range, 1, EMPTY_COLUMNS, cs.auths, ic.ssiList, ic.ssio, false, cs.interruptFlag);
=======
          final List<TCMResult> resultsSubList = results.subList(results.size(), results.size());

          ConditionChecker checker = checkerContext.newChecker(entry.getValue(), okMutations, resultsSubList);
          try {
            tablet.checkConditions(checker, cs.auths, cs.interruptFlag);
>>>>>>> 21d2f615

            if (okMutations.size() > 0) {
              entry.setValue(okMutations);
            } else {
              iter.remove();
            }
          } catch (TabletClosedException e) {
            // clear anything added while checking conditions.
            resultsSubList.clear();

            for (ServerConditionalMutation scm : entry.getValue()) {
              results.add(new TCMResult(scm.getID(), TCMStatus.IGNORED));
            }
            iter.remove();
          } catch (IterationInterruptedException e) {
            // clear anything added while checking conditions.
            resultsSubList.clear();

<<<<<<< HEAD
          for (KVEntry entry2 : batch.getResults()) {
            val = entry2.getValue();
            break;
          }
=======
            for (ServerConditionalMutation scm : entry.getValue()) {
              results.add(new TCMResult(scm.getID(), TCMStatus.IGNORED));
            }
            iter.remove();
          } catch (TooManyFilesException e) {
            // clear anything added while checking conditions.
            resultsSubList.clear();
>>>>>>> 21d2f615

            for (ServerConditionalMutation scm : entry.getValue()) {
              results.add(new TCMResult(scm.getID(), TCMStatus.IGNORED));
            }
            iter.remove();
          }
        }
      }
    }

    private void writeConditionalMutations(Map<KeyExtent,List<ServerConditionalMutation>> updates, ArrayList<TCMResult> results, ConditionalSession sess) {
      Set<Entry<KeyExtent,List<ServerConditionalMutation>>> es = updates.entrySet();

      Map<CommitSession,Mutations> sendables = new HashMap<CommitSession,Mutations>();

      boolean sessionCanceled = sess.interruptFlag.get();

      Span prepSpan = Trace.start("prep");
      try {
        long t1 = System.currentTimeMillis();
        for (Entry<KeyExtent,List<ServerConditionalMutation>> entry : es) {
          final Tablet tablet = onlineTablets.get(entry.getKey());
          if (tablet == null || tablet.isClosed() || sessionCanceled) {
            for (ServerConditionalMutation scm : entry.getValue())
              results.add(new TCMResult(scm.getID(), TCMStatus.IGNORED));
          } else {
            final Durability tabletDurability = tablet.getDurability();
            try {

              @SuppressWarnings("unchecked")
              List<Mutation> mutations = (List<Mutation>) (List<? extends Mutation>) entry.getValue();
              if (mutations.size() > 0) {

                CommitSession cs = tablet.prepareMutationsForCommit(new TservConstraintEnv(security, sess.credentials), mutations);

                if (cs == null) {
                  for (ServerConditionalMutation scm : entry.getValue())
                    results.add(new TCMResult(scm.getID(), TCMStatus.IGNORED));
                } else {
                  for (ServerConditionalMutation scm : entry.getValue())
                    results.add(new TCMResult(scm.getID(), TCMStatus.ACCEPTED));
                  sendables.put(cs, new Mutations(DurabilityImpl.resolveDurabilty(sess.durability, tabletDurability), mutations));
                }
              }
            } catch (TConstraintViolationException e) {
              if (e.getNonViolators().size() > 0) {
                sendables.put(e.getCommitSession(), new Mutations(DurabilityImpl.resolveDurabilty(sess.durability, tabletDurability), e.getNonViolators()));
                for (Mutation m : e.getNonViolators())
                  results.add(new TCMResult(((ServerConditionalMutation) m).getID(), TCMStatus.ACCEPTED));
              }

              for (Mutation m : e.getViolators())
                results.add(new TCMResult(((ServerConditionalMutation) m).getID(), TCMStatus.VIOLATED));
            }
          }
        }

        long t2 = System.currentTimeMillis();
        updateAvgPrepTime(t2 - t1, es.size());
      } finally {
        prepSpan.stop();
      }

      Span walSpan = Trace.start("wal");
      try {
        while (true && sendables.size() > 0) {
          try {
            long t1 = System.currentTimeMillis();
            logger.logManyTablets(sendables);
            long t2 = System.currentTimeMillis();
            updateWalogWriteTime(t2 - t1);
            break;
          } catch (IOException ex) {
            log.warn("logging mutations failed, retrying");
          } catch (FSError ex) { // happens when DFS is localFS
            log.warn("logging mutations failed, retrying");
          } catch (Throwable t) {
            log.error("Unknown exception logging mutations, counts for mutations in flight not decremented!", t);
            throw new RuntimeException(t);
          }
        }
      } finally {
        walSpan.stop();
      }

      Span commitSpan = Trace.start("commit");
      try {
        long t1 = System.currentTimeMillis();
        for (Entry<CommitSession,Mutations> entry : sendables.entrySet()) {
          CommitSession commitSession = entry.getKey();
          List<Mutation> mutations = entry.getValue().getMutations();

          commitSession.commit(mutations);
        }
        long t2 = System.currentTimeMillis();
        updateAvgCommitTime(t2 - t1, sendables.size());
      } finally {
        commitSpan.stop();
      }

    }

    private Map<KeyExtent,List<ServerConditionalMutation>> conditionalUpdate(ConditionalSession cs, Map<KeyExtent,List<ServerConditionalMutation>> updates,
        ArrayList<TCMResult> results, List<String> symbols) throws IOException {
      // sort each list of mutations, this is done to avoid deadlock and doing seeks in order is more efficient and detect duplicate rows.
      ConditionalMutationSet.sortConditionalMutations(updates);

      Map<KeyExtent,List<ServerConditionalMutation>> deferred = new HashMap<KeyExtent,List<ServerConditionalMutation>>();

      // can not process two mutations for the same row, because one will not see what the other writes
      ConditionalMutationSet.deferDuplicatesRows(updates, deferred);

      // get as many locks as possible w/o blocking... defer any rows that are locked
      List<RowLock> locks = rowLocks.acquireRowlocks(updates, deferred);
      try {
        Span checkSpan = Trace.start("Check conditions");
        try {
          checkConditions(updates, results, cs, symbols);
        } finally {
          checkSpan.stop();
        }

        Span updateSpan = Trace.start("apply conditional mutations");
        try {
          writeConditionalMutations(updates, results, cs);
        } finally {
          updateSpan.stop();
        }
      } finally {
        rowLocks.releaseRowLocks(locks);
      }
      return deferred;
    }

    @Override
    public TConditionalSession startConditionalUpdate(TInfo tinfo, TCredentials credentials, List<ByteBuffer> authorizations, String tableId,
        TDurability tdurabilty) throws ThriftSecurityException, TException {

      Authorizations userauths = null;
      if (!security.canConditionallyUpdate(credentials, tableId, Tables.getNamespaceId(getInstance(), tableId), authorizations))
        throw new ThriftSecurityException(credentials.getPrincipal(), SecurityErrorCode.PERMISSION_DENIED);

      userauths = security.getUserAuthorizations(credentials);
      for (ByteBuffer auth : authorizations)
        if (!userauths.contains(ByteBufferUtil.toBytes(auth)))
          throw new ThriftSecurityException(credentials.getPrincipal(), SecurityErrorCode.BAD_AUTHORIZATIONS);

      ConditionalSession cs = new ConditionalSession(credentials, new Authorizations(authorizations), tableId, DurabilityImpl.fromThrift(tdurabilty));

      long sid = sessionManager.createSession(cs, false);
      return new TConditionalSession(sid, lockID, sessionManager.getMaxIdleTime());
    }

    @Override
    public List<TCMResult> conditionalUpdate(TInfo tinfo, long sessID, Map<TKeyExtent,List<TConditionalMutation>> mutations, List<String> symbols)
        throws NoSuchScanIDException, TException {

      ConditionalSession cs = (ConditionalSession) sessionManager.reserveSession(sessID);

      if (cs == null || cs.interruptFlag.get())
        throw new NoSuchScanIDException();

      if (!cs.tableId.equals(MetadataTable.ID) && !cs.tableId.equals(RootTable.ID)) {
        try {
          TabletServer.this.resourceManager.waitUntilCommitsAreEnabled();
        } catch (HoldTimeoutException hte) {
          // Assumption is that the client has timed out and is gone. If thats not the case throw an exception that will cause it to retry.
          log.debug("HoldTimeoutException during conditionalUpdate, reporting no such session");
          throw new NoSuchScanIDException();
        }
      }

      Text tid = new Text(cs.tableId);
      long opid = writeTracker.startWrite(TabletType.type(new KeyExtent(tid, null, null)));

      try {
        Map<KeyExtent,List<ServerConditionalMutation>> updates = Translator.translate(mutations, Translators.TKET,
            new Translator.ListTranslator<TConditionalMutation,ServerConditionalMutation>(ServerConditionalMutation.TCMT));

        for (KeyExtent ke : updates.keySet())
          if (!ke.getTableId().equals(tid))
            throw new IllegalArgumentException("Unexpected table id " + tid + " != " + ke.getTableId());

        ArrayList<TCMResult> results = new ArrayList<TCMResult>();

        Map<KeyExtent,List<ServerConditionalMutation>> deferred = conditionalUpdate(cs, updates, results, symbols);

        while (deferred.size() > 0) {
          deferred = conditionalUpdate(cs, deferred, results, symbols);
        }

        return results;
      } catch (IOException ioe) {
        throw new TException(ioe);
      } finally {
        writeTracker.finishWrite(opid);
        sessionManager.unreserveSession(sessID);
      }
    }

    @Override
    public void invalidateConditionalUpdate(TInfo tinfo, long sessID) throws TException {
      // this method should wait for any running conditional update to complete
      // after this method returns a conditional update should not be able to start

      ConditionalSession cs = (ConditionalSession) sessionManager.getSession(sessID);
      if (cs != null)
        cs.interruptFlag.set(true);

      cs = (ConditionalSession) sessionManager.reserveSession(sessID, true);
      if (cs != null)
        sessionManager.removeSession(sessID, true);
    }

    @Override
    public void closeConditionalUpdate(TInfo tinfo, long sessID) throws TException {
      sessionManager.removeSession(sessID, false);
    }

    @Override
    public void splitTablet(TInfo tinfo, TCredentials credentials, TKeyExtent tkeyExtent, ByteBuffer splitPoint) throws NotServingTabletException,
        ThriftSecurityException {

      String tableId = new String(ByteBufferUtil.toBytes(tkeyExtent.table));
      String namespaceId;
      try {
        namespaceId = Tables.getNamespaceId(getInstance(), tableId);
      } catch (IllegalArgumentException ex) {
        // table does not exist, try to educate the client
        throw new NotServingTabletException(tkeyExtent);
      }

      if (!security.canSplitTablet(credentials, tableId, namespaceId))
        throw new ThriftSecurityException(credentials.getPrincipal(), SecurityErrorCode.PERMISSION_DENIED);

      KeyExtent keyExtent = new KeyExtent(tkeyExtent);

      Tablet tablet = onlineTablets.get(keyExtent);
      if (tablet == null) {
        throw new NotServingTabletException(tkeyExtent);
      }

      if (keyExtent.getEndRow() == null || !keyExtent.getEndRow().equals(ByteBufferUtil.toText(splitPoint))) {
        try {
          if (TabletServer.this.splitTablet(tablet, ByteBufferUtil.toBytes(splitPoint)) == null) {
            throw new NotServingTabletException(tkeyExtent);
          }
        } catch (IOException e) {
          log.warn("Failed to split " + keyExtent, e);
          throw new RuntimeException(e);
        }
      }
    }

    @Override
    public TabletServerStatus getTabletServerStatus(TInfo tinfo, TCredentials credentials) throws ThriftSecurityException, TException {
      return getStats(sessionManager.getActiveScansPerTable());
    }

    @Override
    public List<TabletStats> getTabletStats(TInfo tinfo, TCredentials credentials, String tableId) throws ThriftSecurityException, TException {
      TreeMap<KeyExtent,Tablet> onlineTabletsCopy;
      synchronized (onlineTablets) {
        onlineTabletsCopy = new TreeMap<KeyExtent,Tablet>(onlineTablets);
      }
      List<TabletStats> result = new ArrayList<TabletStats>();
      Text text = new Text(tableId);
      KeyExtent start = new KeyExtent(text, new Text(), null);
      for (Entry<KeyExtent,Tablet> entry : onlineTabletsCopy.tailMap(start).entrySet()) {
        KeyExtent ke = entry.getKey();
        if (ke.getTableId().compareTo(text) == 0) {
          Tablet tablet = entry.getValue();
          TabletStats stats = tablet.getTabletStats();
          stats.extent = ke.toThrift();
          stats.ingestRate = tablet.ingestRate();
          stats.queryRate = tablet.queryRate();
          stats.splitCreationTime = tablet.getSplitCreationTime();
          stats.numEntries = tablet.getNumEntries();
          result.add(stats);
        }
      }
      return result;
    }

    private void checkPermission(TCredentials credentials, String lock, final String request) throws ThriftSecurityException {
      try {
        log.trace("Got " + request + " message from user: " + credentials.getPrincipal());
        if (!security.canPerformSystemActions(credentials)) {
          log.warn("Got " + request + " message from user: " + credentials.getPrincipal());
          throw new ThriftSecurityException(credentials.getPrincipal(), SecurityErrorCode.PERMISSION_DENIED);
        }
      } catch (ThriftSecurityException e) {
        log.warn("Got " + request + " message from unauthenticatable user: " + e.getUser());
        if (getCredentials().getToken().getClass().getName().equals(credentials.getTokenClassName())) {
          log.error("Got message from a service with a mismatched configuration. Please ensure a compatible configuration.", e);
        }
        throw e;
      }

      if (tabletServerLock == null || !tabletServerLock.wasLockAcquired()) {
        log.warn("Got " + request + " message from master before lock acquired, ignoring...");
        throw new RuntimeException("Lock not acquired");
      }

      if (tabletServerLock != null && tabletServerLock.wasLockAcquired() && !tabletServerLock.isLocked()) {
        Halt.halt(1, new Runnable() {
          @Override
          public void run() {
            log.info("Tablet server no longer holds lock during checkPermission() : " + request + ", exiting");
            gcLogger.logGCInfo(TabletServer.this.getConfiguration());
          }
        });
      }

      if (lock != null) {
        ZooUtil.LockID lid = new ZooUtil.LockID(ZooUtil.getRoot(getInstance()) + Constants.ZMASTER_LOCK, lock);

        try {
          if (!ZooLock.isLockHeld(masterLockCache, lid)) {
            // maybe the cache is out of date and a new master holds the
            // lock?
            masterLockCache.clear();
            if (!ZooLock.isLockHeld(masterLockCache, lid)) {
              log.warn("Got " + request + " message from a master that does not hold the current lock " + lock);
              throw new RuntimeException("bad master lock");
            }
          }
        } catch (Exception e) {
          throw new RuntimeException("bad master lock", e);
        }
      }
    }

    @Override
    public void loadTablet(TInfo tinfo, TCredentials credentials, String lock, final TKeyExtent textent) {

      try {
        checkPermission(credentials, lock, "loadTablet");
      } catch (ThriftSecurityException e) {
        log.error("Caller doesn't have permission to load a tablet", e);
        throw new RuntimeException(e);
      }

      final KeyExtent extent = new KeyExtent(textent);

      synchronized (unopenedTablets) {
        synchronized (openingTablets) {
          synchronized (onlineTablets) {

            // checking if this exact tablet is in any of the sets
            // below is not a strong enough check
            // when splits and fix splits occurring

            Set<KeyExtent> unopenedOverlapping = KeyExtent.findOverlapping(extent, unopenedTablets);
            Set<KeyExtent> openingOverlapping = KeyExtent.findOverlapping(extent, openingTablets);
            Set<KeyExtent> onlineOverlapping = KeyExtent.findOverlapping(extent, onlineTablets);

            Set<KeyExtent> all = new HashSet<KeyExtent>();
            all.addAll(unopenedOverlapping);
            all.addAll(openingOverlapping);
            all.addAll(onlineOverlapping);

            if (!all.isEmpty()) {

              // ignore any tablets that have recently split, for error logging
              for (KeyExtent e2 : onlineOverlapping) {
                Tablet tablet = onlineTablets.get(e2);
                if (System.currentTimeMillis() - tablet.getSplitCreationTime() < RECENTLY_SPLIT_MILLIES) {
                  all.remove(e2);
                }
              }

              // ignore self, for error logging
              all.remove(extent);

              if (all.size() > 0) {
                log.error("Tablet " + extent + " overlaps previously assigned " + unopenedOverlapping + " " + openingOverlapping + " " + onlineOverlapping
                    + " " + all);
              }
              return;
            }

            unopenedTablets.add(extent);
          }
        }
      }

      // add the assignment job to the appropriate queue
      log.info("Loading tablet " + extent);

      final AssignmentHandler ah = new AssignmentHandler(extent);
      // final Runnable ah = new LoggingRunnable(log, );
      // Root tablet assignment must take place immediately
      if (extent.isRootTablet()) {
        new Daemon("Root Tablet Assignment") {
          @Override
          public void run() {
            ah.run();
            if (onlineTablets.containsKey(extent)) {
              log.info("Root tablet loaded: " + extent);
            } else {
              log.info("Root tablet failed to load");
            }

          }
        }.start();
      } else {
        if (extent.isMeta()) {
          resourceManager.addMetaDataAssignment(extent, log, ah);
        } else {
          resourceManager.addAssignment(extent, log, ah);
        }
      }
    }

    @Override
    public void unloadTablet(TInfo tinfo, TCredentials credentials, String lock, TKeyExtent textent, boolean save) {
      try {
        checkPermission(credentials, lock, "unloadTablet");
      } catch (ThriftSecurityException e) {
        log.error("Caller doesn't have permission to unload a tablet", e);
        throw new RuntimeException(e);
      }

      KeyExtent extent = new KeyExtent(textent);

      resourceManager.addMigration(extent, new LoggingRunnable(log, new UnloadTabletHandler(extent, save)));
    }

    @Override
    public void flush(TInfo tinfo, TCredentials credentials, String lock, String tableId, ByteBuffer startRow, ByteBuffer endRow) {
      try {
        checkPermission(credentials, lock, "flush");
      } catch (ThriftSecurityException e) {
        log.error("Caller doesn't have permission to flush a table", e);
        throw new RuntimeException(e);
      }

      ArrayList<Tablet> tabletsToFlush = new ArrayList<Tablet>();

      KeyExtent ke = new KeyExtent(new Text(tableId), ByteBufferUtil.toText(endRow), ByteBufferUtil.toText(startRow));

      synchronized (onlineTablets) {
        for (Tablet tablet : onlineTablets.values())
          if (ke.overlaps(tablet.getExtent()))
            tabletsToFlush.add(tablet);
      }

      Long flushID = null;

      for (Tablet tablet : tabletsToFlush) {
        if (flushID == null) {
          // read the flush id once from zookeeper instead of reading
          // it for each tablet
          try {
            flushID = tablet.getFlushID();
          } catch (NoNodeException e) {
            // table was probably deleted
            log.info("Asked to flush table that has no flush id {} {}", ke, e.getMessage());
            return;
          }
        }
        tablet.flush(flushID);
      }
    }

    @Override
    public void flushTablet(TInfo tinfo, TCredentials credentials, String lock, TKeyExtent textent) throws TException {
      try {
        checkPermission(credentials, lock, "flushTablet");
      } catch (ThriftSecurityException e) {
        log.error("Caller doesn't have permission to flush a tablet", e);
        throw new RuntimeException(e);
      }

      Tablet tablet = onlineTablets.get(new KeyExtent(textent));
      if (tablet != null) {
        log.info("Flushing " + tablet.getExtent());
        try {
          tablet.flush(tablet.getFlushID());
        } catch (NoNodeException nne) {
          log.info("Asked to flush tablet that has no flush id {} {}", new KeyExtent(textent), nne.getMessage());
        }
      }
    }

    @Override
    public void halt(TInfo tinfo, TCredentials credentials, String lock) throws ThriftSecurityException {

      checkPermission(credentials, lock, "halt");

      Halt.halt(0, new Runnable() {
        @Override
        public void run() {
          log.info("Master requested tablet server halt");
          gcLogger.logGCInfo(TabletServer.this.getConfiguration());
          serverStopRequested = true;
          try {
            tabletServerLock.unlock();
          } catch (Exception e) {
            log.error("Caught exception unlocking TabletServer lock", e);
          }
        }
      });
    }

    @Override
    public void fastHalt(TInfo info, TCredentials credentials, String lock) {
      try {
        halt(info, credentials, lock);
      } catch (Exception e) {
        log.warn("Error halting", e);
      }
    }

    @Override
    public TabletStats getHistoricalStats(TInfo tinfo, TCredentials credentials) throws ThriftSecurityException, TException {
      return statsKeeper.getTabletStats();
    }

    @Override
    public List<ActiveScan> getActiveScans(TInfo tinfo, TCredentials credentials) throws ThriftSecurityException, TException {
      try {
        checkPermission(credentials, null, "getScans");
      } catch (ThriftSecurityException e) {
        log.error("Caller doesn't have permission to get active scans", e);
        throw e;
      }

      return sessionManager.getActiveScans();
    }

    @Override
    public void chop(TInfo tinfo, TCredentials credentials, String lock, TKeyExtent textent) throws TException {
      try {
        checkPermission(credentials, lock, "chop");
      } catch (ThriftSecurityException e) {
        log.error("Caller doesn't have permission to chop extent", e);
        throw new RuntimeException(e);
      }

      KeyExtent ke = new KeyExtent(textent);

      Tablet tablet = onlineTablets.get(ke);
      if (tablet != null) {
        tablet.chopFiles();
      }
    }

    @Override
    public void compact(TInfo tinfo, TCredentials credentials, String lock, String tableId, ByteBuffer startRow, ByteBuffer endRow) throws TException {
      try {
        checkPermission(credentials, lock, "compact");
      } catch (ThriftSecurityException e) {
        log.error("Caller doesn't have permission to compact a table", e);
        throw new RuntimeException(e);
      }

      KeyExtent ke = new KeyExtent(new Text(tableId), ByteBufferUtil.toText(endRow), ByteBufferUtil.toText(startRow));

      ArrayList<Tablet> tabletsToCompact = new ArrayList<Tablet>();
      synchronized (onlineTablets) {
        for (Tablet tablet : onlineTablets.values())
          if (ke.overlaps(tablet.getExtent()))
            tabletsToCompact.add(tablet);
      }

      Pair<Long,UserCompactionConfig> compactionInfo = null;

      for (Tablet tablet : tabletsToCompact) {
        // all for the same table id, so only need to read
        // compaction id once
        if (compactionInfo == null)
          try {
            compactionInfo = tablet.getCompactionID();
          } catch (NoNodeException e) {
            log.info("Asked to compact table with no compaction id {} {}", ke, e.getMessage());
            return;
          }
        tablet.compactAll(compactionInfo.getFirst(), compactionInfo.getSecond());
      }

    }

    @Override
    public void removeLogs(TInfo tinfo, TCredentials credentials, List<String> filenames) throws TException {
      String myname = getClientAddressString();
      myname = myname.replace(':', '+');
      Set<String> loggers = new HashSet<String>();
      logger.getLogFiles(loggers);
      Set<String> loggerUUIDs = new HashSet<String>();
      for (String logger : loggers)
        loggerUUIDs.add(new Path(logger).getName());

      nextFile: for (String filename : filenames) {
        String uuid = new Path(filename).getName();
        // skip any log we're currently using
        if (loggerUUIDs.contains(uuid))
          continue nextFile;

        List<Tablet> onlineTabletsCopy = new ArrayList<Tablet>();
        synchronized (onlineTablets) {
          onlineTabletsCopy.addAll(onlineTablets.values());
        }
        for (Tablet tablet : onlineTabletsCopy) {
          for (String current : tablet.getCurrentLogFiles()) {
            if (current.contains(uuid)) {
              log.info("Attempted to delete " + filename + " from tablet " + tablet.getExtent());
              continue nextFile;
            }
          }
        }

        try {
          Path source = new Path(filename);
          if (TabletServer.this.getConfiguration().getBoolean(Property.TSERV_ARCHIVE_WALOGS)) {
            Path walogArchive = fs.matchingFileSystem(source, ServerConstants.getWalogArchives());
            if (walogArchive == null) {
              throw new IOException(filename + " is not in a volume configured for Accumulo");
            }

            fs.mkdirs(walogArchive);
            Path dest = new Path(walogArchive, source.getName());
            log.info("Archiving walog " + source + " to " + dest);
            if (!fs.rename(source, dest))
              log.error("rename is unsuccessful");
          } else {
            log.info("Deleting walog " + filename);
            Path sourcePath = new Path(filename);
            if (!(!TabletServer.this.getConfiguration().getBoolean(Property.GC_TRASH_IGNORE) && fs.moveToTrash(sourcePath))
                && !fs.deleteRecursively(sourcePath))
              log.warn("Failed to delete walog " + source);
            for (String recovery : ServerConstants.getRecoveryDirs()) {
              Path recoveryPath = new Path(recovery, source.getName());
              try {
                if (fs.moveToTrash(recoveryPath) || fs.deleteRecursively(recoveryPath))
                  log.info("Deleted any recovery log " + filename);
              } catch (FileNotFoundException ex) {
                // ignore
              }
            }
          }
        } catch (IOException e) {
          log.warn("Error attempting to delete write-ahead log " + filename + ": " + e);
        }
      }
    }

    @Override
    public List<ActiveCompaction> getActiveCompactions(TInfo tinfo, TCredentials credentials) throws ThriftSecurityException, TException {
      try {
        checkPermission(credentials, null, "getActiveCompactions");
      } catch (ThriftSecurityException e) {
        log.error("Caller doesn't have permission to get active compactions", e);
        throw e;
      }

      List<CompactionInfo> compactions = Compactor.getRunningCompactions();
      List<ActiveCompaction> ret = new ArrayList<ActiveCompaction>(compactions.size());

      for (CompactionInfo compactionInfo : compactions) {
        ret.add(compactionInfo.toThrift());
      }

      return ret;
    }

    @Override
    public List<String> getActiveLogs(TInfo tinfo, TCredentials credentials) throws TException {
      Set<String> logs = new HashSet<String>();
      logger.getLogFiles(logs);
      return new ArrayList<String>(logs);
    }
  }

  private class SplitRunner implements Runnable {
    private Tablet tablet;

    public SplitRunner(Tablet tablet) {
      this.tablet = tablet;
    }

    @Override
    public void run() {
      if (majorCompactorDisabled) {
        // this will make split task that were queued when shutdown was
        // initiated exit
        return;
      }

      splitTablet(tablet);
    }
  }

  public boolean isMajorCompactionDisabled() {
    return majorCompactorDisabled;
  }

  public long updateTotalQueuedMutationSize(long additionalMutationSize) {
    return totalQueuedMutationSize.addAndGet(additionalMutationSize);
  }

  public Tablet getOnlineTablet(KeyExtent extent) {
    return onlineTablets.get(extent);
  }

  public Session getSession(long sessionId) {
    return sessionManager.getSession(sessionId);
  }

  public void executeSplit(Tablet tablet) {
    resourceManager.executeSplit(tablet.getExtent(), new LoggingRunnable(log, new SplitRunner(tablet)));
  }

  private class MajorCompactor implements Runnable {

    public MajorCompactor(AccumuloConfiguration config) {
      CompactionWatcher.startWatching(config);
    }

    @Override
    public void run() {
      while (!majorCompactorDisabled) {
        try {
          UtilWaitThread.sleep(getConfiguration().getTimeInMillis(Property.TSERV_MAJC_DELAY));

          TreeMap<KeyExtent,Tablet> copyOnlineTablets = new TreeMap<KeyExtent,Tablet>();

          synchronized (onlineTablets) {
            copyOnlineTablets.putAll(onlineTablets); // avoid
            // concurrent
            // modification
          }

          int numMajorCompactionsInProgress = 0;

          Iterator<Entry<KeyExtent,Tablet>> iter = copyOnlineTablets.entrySet().iterator();

          // bail early now if we're shutting down
          while (iter.hasNext() && !majorCompactorDisabled) {

            Entry<KeyExtent,Tablet> entry = iter.next();

            Tablet tablet = entry.getValue();

            // if we need to split AND compact, we need a good way
            // to decide what to do
            if (tablet.needsSplit()) {
              executeSplit(tablet);
              continue;
            }

            int maxLogEntriesPerTablet = getTableConfiguration(tablet.getExtent()).getCount(Property.TABLE_MINC_LOGS_MAX);

            if (tablet.getLogCount() >= maxLogEntriesPerTablet) {
              log.debug("Initiating minor compaction for " + tablet.getExtent() + " because it has " + tablet.getLogCount() + " write ahead logs");
              tablet.initiateMinorCompaction(MinorCompactionReason.SYSTEM);
            }

            synchronized (tablet) {
              if (tablet.initiateMajorCompaction(MajorCompactionReason.NORMAL) || tablet.isMajorCompactionQueued() || tablet.isMajorCompactionRunning()) {
                numMajorCompactionsInProgress++;
                continue;
              }
            }
          }

          int idleCompactionsToStart = Math.max(1, getConfiguration().getCount(Property.TSERV_MAJC_MAXCONCURRENT) / 2);

          if (numMajorCompactionsInProgress < idleCompactionsToStart) {
            // system is not major compacting, can schedule some
            // idle compactions
            iter = copyOnlineTablets.entrySet().iterator();

            while (iter.hasNext() && !majorCompactorDisabled && numMajorCompactionsInProgress < idleCompactionsToStart) {
              Entry<KeyExtent,Tablet> entry = iter.next();
              Tablet tablet = entry.getValue();

              if (tablet.initiateMajorCompaction(MajorCompactionReason.IDLE)) {
                numMajorCompactionsInProgress++;
              }
            }
          }
        } catch (Throwable t) {
          log.error("Unexpected exception in " + Thread.currentThread().getName(), t);
          UtilWaitThread.sleep(1000);
        }
      }
    }
  }

  private void splitTablet(Tablet tablet) {
    try {

      TreeMap<KeyExtent,SplitInfo> tabletInfo = splitTablet(tablet, null);
      if (tabletInfo == null) {
        // either split or compact not both
        // were not able to split... so see if a major compaction is
        // needed
        tablet.initiateMajorCompaction(MajorCompactionReason.NORMAL);
      }
    } catch (IOException e) {
      statsKeeper.updateTime(Operation.SPLIT, 0, 0, true);
      log.error("split failed: {} for tablet {}", e.getMessage(), tablet.getExtent(), e);
    } catch (Exception e) {
      statsKeeper.updateTime(Operation.SPLIT, 0, 0, true);
      log.error("Unknown error on split: {}", e, e);
    }
  }

  private TreeMap<KeyExtent,SplitInfo> splitTablet(Tablet tablet, byte[] splitPoint) throws IOException {
    long t1 = System.currentTimeMillis();

    TreeMap<KeyExtent,SplitInfo> tabletInfo = tablet.split(splitPoint);
    if (tabletInfo == null) {
      return null;
    }

    log.info("Starting split: " + tablet.getExtent());
    statsKeeper.incrementStatusSplit();
    long start = System.currentTimeMillis();

    Tablet[] newTablets = new Tablet[2];

    Entry<KeyExtent,SplitInfo> first = tabletInfo.firstEntry();
    TabletResourceManager newTrm0 = resourceManager.createTabletResourceManager(first.getKey(), getTableConfiguration(first.getKey()));
    newTablets[0] = new Tablet(TabletServer.this, first.getKey(), newTrm0, first.getValue());

    Entry<KeyExtent,SplitInfo> last = tabletInfo.lastEntry();
    TabletResourceManager newTrm1 = resourceManager.createTabletResourceManager(last.getKey(), getTableConfiguration(last.getKey()));
    newTablets[1] = new Tablet(TabletServer.this, last.getKey(), newTrm1, last.getValue());

    // roll tablet stats over into tablet server's statsKeeper object as
    // historical data
    statsKeeper.saveMajorMinorTimes(tablet.getTabletStats());

    // lose the reference to the old tablet and open two new ones
    synchronized (onlineTablets) {
      onlineTablets.remove(tablet.getExtent());
      onlineTablets.put(newTablets[0].getExtent(), newTablets[0]);
      onlineTablets.put(newTablets[1].getExtent(), newTablets[1]);
    }
    // tell the master
    enqueueMasterMessage(new SplitReportMessage(tablet.getExtent(), newTablets[0].getExtent(), new Text("/" + newTablets[0].getLocation().getName()),
        newTablets[1].getExtent(), new Text("/" + newTablets[1].getLocation().getName())));

    statsKeeper.updateTime(Operation.SPLIT, start, 0, false);
    long t2 = System.currentTimeMillis();
    log.info("Tablet split: " + tablet.getExtent() + " size0 " + newTablets[0].estimateTabletSize() + " size1 " + newTablets[1].estimateTabletSize() + " time "
        + (t2 - t1) + "ms");

    return tabletInfo;
  }

  // add a message for the main thread to send back to the master
  public void enqueueMasterMessage(MasterMessage m) {
    masterMessages.addLast(m);
  }

  private class UnloadTabletHandler implements Runnable {
    private final KeyExtent extent;
    private final boolean saveState;

    public UnloadTabletHandler(KeyExtent extent, boolean saveState) {
      this.extent = extent;
      this.saveState = saveState;
    }

    @Override
    public void run() {

      Tablet t = null;

      synchronized (unopenedTablets) {
        if (unopenedTablets.contains(extent)) {
          unopenedTablets.remove(extent);
          // enqueueMasterMessage(new TabletUnloadedMessage(extent));
          return;
        }
      }
      synchronized (openingTablets) {
        while (openingTablets.contains(extent)) {
          try {
            openingTablets.wait();
          } catch (InterruptedException e) {}
        }
      }
      synchronized (onlineTablets) {
        if (onlineTablets.containsKey(extent)) {
          t = onlineTablets.get(extent);
        }
      }

      if (t == null) {
        // Tablet has probably been recently unloaded: repeated master
        // unload request is crossing the successful unloaded message
        if (!recentlyUnloadedCache.containsKey(extent)) {
          log.info("told to unload tablet that was not being served " + extent);
          enqueueMasterMessage(new TabletStatusMessage(TabletLoadState.UNLOAD_FAILURE_NOT_SERVING, extent));
        }
        return;
      }

      try {
        t.close(saveState);
      } catch (Throwable e) {

        if ((t.isClosing() || t.isClosed()) && e instanceof IllegalStateException) {
          log.debug("Failed to unload tablet {} ... it was alread closing or closed : {}", extent, e.getMessage());
        } else {
          log.error("Failed to close tablet {}... Aborting migration", extent, e);
          enqueueMasterMessage(new TabletStatusMessage(TabletLoadState.UNLOAD_ERROR, extent));
        }
        return;
      }

      // stop serving tablet - client will get not serving tablet
      // exceptions
      recentlyUnloadedCache.put(extent, System.currentTimeMillis());
      onlineTablets.remove(extent);

      try {
        TServerInstance instance = new TServerInstance(clientAddress, getLock().getSessionId());
        TabletLocationState tls = null;
        try {
          tls = new TabletLocationState(extent, null, instance, null, null, false);
        } catch (BadLocationStateException e) {
          log.error("Unexpected error ", e);
        }
        log.debug("Unassigning " + tls);
        TabletStateStore.unassign(TabletServer.this, tls);
      } catch (DistributedStoreException ex) {
        log.warn("Unable to update storage", ex);
      } catch (KeeperException e) {
        log.warn("Unable determine our zookeeper session information", e);
      } catch (InterruptedException e) {
        log.warn("Interrupted while getting our zookeeper session information", e);
      }

      // tell the master how it went
      enqueueMasterMessage(new TabletStatusMessage(TabletLoadState.UNLOADED, extent));

      // roll tablet stats over into tablet server's statsKeeper object as
      // historical data
      statsKeeper.saveMajorMinorTimes(t.getTabletStats());
      log.info("unloaded " + extent);

    }
  }

  protected class AssignmentHandler implements Runnable {
    private final KeyExtent extent;
    private final int retryAttempt;

    public AssignmentHandler(KeyExtent extent) {
      this(extent, 0);
    }

    public AssignmentHandler(KeyExtent extent, int retryAttempt) {
      this.extent = extent;
      this.retryAttempt = retryAttempt;
    }

    @Override
    public void run() {
      log.info(clientAddress + ": got assignment from master: " + extent);

      synchronized (unopenedTablets) {
        synchronized (openingTablets) {
          synchronized (onlineTablets) {
            // nothing should be moving between sets, do a sanity
            // check
            Set<KeyExtent> unopenedOverlapping = KeyExtent.findOverlapping(extent, unopenedTablets);
            Set<KeyExtent> openingOverlapping = KeyExtent.findOverlapping(extent, openingTablets);
            Set<KeyExtent> onlineOverlapping = KeyExtent.findOverlapping(extent, onlineTablets);

            if (openingOverlapping.contains(extent) || onlineOverlapping.contains(extent))
              return;

            if (!unopenedOverlapping.contains(extent)) {
              log.info("assignment " + extent + " no longer in the unopened set");
              return;
            }

            if (unopenedOverlapping.size() != 1 || openingOverlapping.size() > 0 || onlineOverlapping.size() > 0) {
              throw new IllegalStateException("overlaps assigned " + extent + " " + !unopenedTablets.contains(extent) + " " + unopenedOverlapping + " "
                  + openingOverlapping + " " + onlineOverlapping);
            }
          }

          unopenedTablets.remove(extent);
          openingTablets.add(extent);
        }
      }

      log.debug("Loading extent: " + extent);

      // check Metadata table before accepting assignment
      Text locationToOpen = null;
      SortedMap<Key,Value> tabletsKeyValues = new TreeMap<Key,Value>();
      try {
        Pair<Text,KeyExtent> pair = verifyTabletInformation(TabletServer.this, extent, TabletServer.this.getTabletSession(), tabletsKeyValues,
            getClientAddressString(), getLock());
        if (pair != null) {
          locationToOpen = pair.getFirst();
          if (pair.getSecond() != null) {
            synchronized (openingTablets) {
              openingTablets.remove(extent);
              openingTablets.notifyAll();
              // it expected that the new extent will overlap the old one... if it does not, it should not be added to unopenedTablets
              if (!KeyExtent.findOverlapping(extent, new TreeSet<KeyExtent>(Arrays.asList(pair.getSecond()))).contains(pair.getSecond())) {
                throw new IllegalStateException("Fixed split does not overlap " + extent + " " + pair.getSecond());
              }
              unopenedTablets.add(pair.getSecond());
            }
            // split was rolled back... try again
            new AssignmentHandler(pair.getSecond()).run();
            return;
          }
        }
      } catch (Exception e) {
        synchronized (openingTablets) {
          openingTablets.remove(extent);
          openingTablets.notifyAll();
        }
        log.warn("Failed to verify tablet " + extent, e);
        enqueueMasterMessage(new TabletStatusMessage(TabletLoadState.LOAD_FAILURE, extent));
        throw new RuntimeException(e);
      }

      if (locationToOpen == null) {
        log.debug("Reporting tablet " + extent + " assignment failure: unable to verify Tablet Information");
        synchronized (openingTablets) {
          openingTablets.remove(extent);
          openingTablets.notifyAll();
        }
        enqueueMasterMessage(new TabletStatusMessage(TabletLoadState.LOAD_FAILURE, extent));
        return;
      }

      Tablet tablet = null;
      boolean successful = false;

      try {
        acquireRecoveryMemory(extent);

        TabletResourceManager trm = resourceManager.createTabletResourceManager(extent, getTableConfiguration(extent));

        // this opens the tablet file and fills in the endKey in the extent
        locationToOpen = VolumeUtil.switchRootTabletVolume(extent, locationToOpen);

        tablet = new Tablet(TabletServer.this, extent, locationToOpen, trm, tabletsKeyValues);
        // If a minor compaction starts after a tablet opens, this indicates a log recovery occurred. This recovered data must be minor compacted.
        // There are three reasons to wait for this minor compaction to finish before placing the tablet in online tablets.
        //
        // 1) The log recovery code does not handle data written to the tablet on multiple tablet servers.
        // 2) The log recovery code does not block if memory is full. Therefore recovering lots of tablets that use a lot of memory could run out of memory.
        // 3) The minor compaction finish event did not make it to the logs (the file will be in metadata, preventing replay of compacted data)... but do not
        // want a majc to wipe the file out from metadata and then have another process failure... this could cause duplicate data to replay.
        if (tablet.getNumEntriesInMemory() > 0 && !tablet.minorCompactNow(MinorCompactionReason.RECOVERY)) {
          throw new RuntimeException("Minor compaction after recovery fails for " + extent);
        }
        Assignment assignment = new Assignment(extent, getTabletSession());
        TabletStateStore.setLocation(TabletServer.this, assignment);

        synchronized (openingTablets) {
          synchronized (onlineTablets) {
            openingTablets.remove(extent);
            onlineTablets.put(extent, tablet);
            openingTablets.notifyAll();
            recentlyUnloadedCache.remove(tablet.getExtent());
          }
        }
        tablet = null; // release this reference
        successful = true;
      } catch (Throwable e) {
        log.warn("exception trying to assign tablet {} {}", extent, locationToOpen, e);

        if (e.getMessage() != null) {
          log.warn("{}", e.getMessage());
        }

        String table = extent.getTableId().toString();
        ProblemReports.getInstance(TabletServer.this).report(new ProblemReport(table, TABLET_LOAD, extent.getUUID().toString(), getClientAddressString(), e));
      } finally {
        releaseRecoveryMemory(extent);
      }

      if (!successful) {
        synchronized (unopenedTablets) {
          synchronized (openingTablets) {
            openingTablets.remove(extent);
            unopenedTablets.add(extent);
            openingTablets.notifyAll();
          }
        }
        log.warn("failed to open tablet " + extent + " reporting failure to master");
        enqueueMasterMessage(new TabletStatusMessage(TabletLoadState.LOAD_FAILURE, extent));
        long reschedule = Math.min((1l << Math.min(32, retryAttempt)) * 1000, 10 * 60 * 1000l);
        log.warn(String.format("rescheduling tablet load in %.2f seconds", reschedule / 1000.));
        SimpleTimer.getInstance(getConfiguration()).schedule(new TimerTask() {
          @Override
          public void run() {
            log.info("adding tablet " + extent + " back to the assignment pool (retry " + retryAttempt + ")");
            AssignmentHandler handler = new AssignmentHandler(extent, retryAttempt + 1);
            if (extent.isMeta()) {
              if (extent.isRootTablet()) {
                new Daemon(new LoggingRunnable(log, handler), "Root tablet assignment retry").start();
              } else {
                resourceManager.addMetaDataAssignment(extent, log, handler);
              }
            } else {
              resourceManager.addAssignment(extent, log, handler);
            }
          }
        }, reschedule);
      } else {
        enqueueMasterMessage(new TabletStatusMessage(TabletLoadState.LOADED, extent));
      }
    }
  }

  private void acquireRecoveryMemory(KeyExtent extent) throws InterruptedException {
    if (!extent.isMeta()) {
      recoveryLock.lock();
    }
  }

  private void releaseRecoveryMemory(KeyExtent extent) {
    if (!extent.isMeta()) {
      recoveryLock.unlock();
    }
  }

  public void addLoggersToMetadata(List<DfsLogger> logs, KeyExtent extent, int id) {
    if (!this.onlineTablets.containsKey(extent)) {
      log.info("Not adding " + logs.size() + " logs for extent " + extent + " as alias " + id + " tablet is offline");
      // minor compaction due to recovery... don't make updates... if it finishes, there will be no WALs,
      // if it doesn't, we'll need to do the same recovery with the old files.
      return;
    }

    log.info("Adding " + logs.size() + " logs for extent " + extent + " as alias " + id);
    long now = RelativeTime.currentTimeMillis();
    List<String> logSet = new ArrayList<String>();
    for (DfsLogger log : logs)
      logSet.add(log.getFileName());
    LogEntry entry = new LogEntry();
    entry.extent = extent;
    entry.tabletId = id;
    entry.timestamp = now;
    entry.server = logs.get(0).getLogger();
    entry.filename = logs.get(0).getFileName();
    entry.logSet = logSet;
    MetadataTableUtil.addLogEntry(this, entry, getLock());
  }

  private HostAndPort startServer(AccumuloConfiguration conf, String address, Property portHint, TProcessor processor, String threadName)
      throws UnknownHostException {
    Property maxMessageSizeProperty = (conf.get(Property.TSERV_MAX_MESSAGE_SIZE) != null ? Property.TSERV_MAX_MESSAGE_SIZE : Property.GENERAL_MAX_MESSAGE_SIZE);
    ServerAddress sp = TServerUtils.startServer(this, address, portHint, processor, this.getClass().getSimpleName(), threadName, Property.TSERV_PORTSEARCH,
        Property.TSERV_MINTHREADS, Property.TSERV_THREADCHECK, maxMessageSizeProperty);
    this.server = sp.server;
    return sp.address;
  }

  private HostAndPort getMasterAddress() {
    try {
      List<String> locations = getInstance().getMasterLocations();
      if (locations.size() == 0)
        return null;
      return HostAndPort.fromString(locations.get(0));
    } catch (Exception e) {
      log.warn("Failed to obtain master host " + e);
    }

    return null;
  }

  // Connect to the master for posting asynchronous results
  private MasterClientService.Client masterConnection(HostAndPort address) {
    try {
      if (address == null) {
        return null;
      }
      MasterClientService.Client client = ThriftUtil.getClient(new MasterClientService.Client.Factory(), address, this);
      // log.info("Listener API to master has been opened");
      return client;
    } catch (Exception e) {
      log.warn("Issue with masterConnection (" + address + ") " + e, e);
    }
    return null;
  }

  private void returnMasterConnection(MasterClientService.Client client) {
    ThriftUtil.returnClient(client);
  }

  private HostAndPort startTabletClientService() throws UnknownHostException {
    // start listening for client connection last
    ThriftClientHandler handler = new ThriftClientHandler();
    Iface rpcProxy = RpcWrapper.service(handler, new Processor<Iface>(handler));
    final Processor<Iface> processor;
    if (ThriftServerType.SASL == getThriftServerType()) {
      Iface tcredProxy = TCredentialsUpdatingWrapper.service(rpcProxy, ThriftClientHandler.class, getConfiguration());
      processor = new Processor<Iface>(tcredProxy);
    } else {
      processor = new Processor<Iface>(rpcProxy);
    }
    HostAndPort address = startServer(getServerConfigurationFactory().getConfiguration(), clientAddress.getHostText(), Property.TSERV_CLIENTPORT, processor,
        "Thrift Client Server");
    log.info("address = " + address);
    return address;
  }

  private HostAndPort startReplicationService() throws UnknownHostException {
    final ReplicationServicerHandler handler = new ReplicationServicerHandler(this);
    ReplicationServicer.Iface rpcProxy = RpcWrapper.service(handler, new ReplicationServicer.Processor<ReplicationServicer.Iface>(handler));
    ReplicationServicer.Iface repl = TCredentialsUpdatingWrapper.service(rpcProxy, handler.getClass(), getConfiguration());
    ReplicationServicer.Processor<ReplicationServicer.Iface> processor = new ReplicationServicer.Processor<ReplicationServicer.Iface>(repl);
    AccumuloConfiguration conf = getServerConfigurationFactory().getConfiguration();
    Property maxMessageSizeProperty = (conf.get(Property.TSERV_MAX_MESSAGE_SIZE) != null ? Property.TSERV_MAX_MESSAGE_SIZE : Property.GENERAL_MAX_MESSAGE_SIZE);
    ServerAddress sp = TServerUtils.startServer(this, clientAddress.getHostText(), Property.REPLICATION_RECEIPT_SERVICE_PORT, processor,
        "ReplicationServicerHandler", "Replication Servicer", null, Property.REPLICATION_MIN_THREADS, Property.REPLICATION_THREADCHECK, maxMessageSizeProperty);
    this.replServer = sp.server;
    log.info("Started replication service on " + sp.address);

    try {
      // The replication service is unique to the thrift service for a tserver, not just a host.
      // Advertise the host and port for replication service given the host and port for the tserver.
      ZooReaderWriter.getInstance().putPersistentData(ZooUtil.getRoot(getInstance()) + ReplicationConstants.ZOO_TSERVERS + "/" + clientAddress.toString(),
          sp.address.toString().getBytes(UTF_8), NodeExistsPolicy.OVERWRITE);
    } catch (Exception e) {
      log.error("Could not advertise replication service port", e);
      throw new RuntimeException(e);
    }

    return sp.address;
  }

  public ZooLock getLock() {
    return tabletServerLock;
  }

  private void announceExistence() {
    IZooReaderWriter zoo = ZooReaderWriter.getInstance();
    try {
      String zPath = ZooUtil.getRoot(getInstance()) + Constants.ZTSERVERS + "/" + getClientAddressString();

      try {
        zoo.putPersistentData(zPath, new byte[] {}, NodeExistsPolicy.SKIP);
      } catch (KeeperException e) {
        if (KeeperException.Code.NOAUTH == e.code()) {
          log.error("Failed to write to ZooKeeper. Ensure that accumulo-site.xml, specifically instance.secret, is consistent.");
        }
        throw e;
      }

      tabletServerLock = new ZooLock(zPath);

      LockWatcher lw = new LockWatcher() {

        @Override
        public void lostLock(final LockLossReason reason) {
          Halt.halt(0, new Runnable() {
            @Override
            public void run() {
              if (!serverStopRequested)
                log.error("Lost tablet server lock (reason = " + reason + "), exiting.");
              gcLogger.logGCInfo(getConfiguration());
            }
          });
        }

        @Override
        public void unableToMonitorLockNode(final Throwable e) {
          Halt.halt(0, new Runnable() {
            @Override
            public void run() {
              log.error("Lost ability to monitor tablet server lock, exiting.", e);
            }
          });

        }
      };

      byte[] lockContent = new ServerServices(getClientAddressString(), Service.TSERV_CLIENT).toString().getBytes(UTF_8);
      for (int i = 0; i < 120 / 5; i++) {
        zoo.putPersistentData(zPath, new byte[0], NodeExistsPolicy.SKIP);

        if (tabletServerLock.tryLock(lw, lockContent)) {
          log.debug("Obtained tablet server lock " + tabletServerLock.getLockPath());
          lockID = tabletServerLock.getLockID().serialize(ZooUtil.getRoot(getInstance()) + Constants.ZTSERVERS + "/");
          return;
        }
        log.info("Waiting for tablet server lock");
        UtilWaitThread.sleep(5000);
      }
      String msg = "Too many retries, exiting.";
      log.info(msg);
      throw new RuntimeException(msg);
    } catch (Exception e) {
      log.info("Could not obtain tablet server lock, exiting.", e);
      throw new RuntimeException(e);
    }
  }

  // main loop listens for client requests
  @Override
  public void run() {
    SecurityUtil.serverLogin(SiteConfiguration.getInstance());

    // To make things easier on users/devs, and to avoid creating an upgrade path to 1.7
    // We can just make the zookeeper paths before we try to use.
    try {
      ZooKeeperInitialization.ensureZooKeeperInitialized(ZooReaderWriter.getInstance(), ZooUtil.getRoot(getInstance()));
    } catch (KeeperException | InterruptedException e) {
      log.error("Could not ensure that ZooKeeper is properly initialized", e);
      throw new RuntimeException(e);
    }

    Metrics tserverMetrics = metricsFactory.createTabletServerMetrics(this);

    // Register MBeans
    try {
      tserverMetrics.register();
      mincMetrics.register();
      scanMetrics.register();
      updateMetrics.register();
    } catch (Exception e) {
      log.error("Error registering with JMX", e);
    }

    if (null != authKeyWatcher) {
      log.info("Seeding ZooKeeper watcher for authentication keys");
      try {
        authKeyWatcher.updateAuthKeys();
      } catch (KeeperException | InterruptedException e) {
        // TODO Does there need to be a better check? What are the error conditions that we'd fall out here? AUTH_FAILURE?
        // If we get the error, do we just put it on a timer and retry the exists(String, Watcher) call?
        log.error("Failed to perform initial check for authentication tokens in ZooKeeper. Delegation token authentication will be unavailable.", e);
      }
    }

    try {
      clientAddress = startTabletClientService();
    } catch (UnknownHostException e1) {
      throw new RuntimeException("Failed to start the tablet client service", e1);
    }
    announceExistence();

    ThreadPoolExecutor distWorkQThreadPool = new SimpleThreadPool(getConfiguration().getCount(Property.TSERV_WORKQ_THREADS), "distributed work queue");

    bulkFailedCopyQ = new DistributedWorkQueue(ZooUtil.getRoot(getInstance()) + Constants.ZBULK_FAILED_COPYQ, getConfiguration());
    try {
      bulkFailedCopyQ.startProcessing(new BulkFailedCopyProcessor(), distWorkQThreadPool);
    } catch (Exception e1) {
      throw new RuntimeException("Failed to start distributed work queue for copying ", e1);
    }

    try {
      logSorter.startWatchingForRecoveryLogs(distWorkQThreadPool);
    } catch (Exception ex) {
      log.error("Error setting watches for recoveries");
      throw new RuntimeException(ex);
    }

    // Start the thrift service listening for incoming replication requests
    try {
      replicationAddress = startReplicationService();
    } catch (UnknownHostException e) {
      throw new RuntimeException("Failed to start replication service", e);
    }

    // Start the pool to handle outgoing replications
    final ThreadPoolExecutor replicationThreadPool = new SimpleThreadPool(getConfiguration().getCount(Property.REPLICATION_WORKER_THREADS), "replication task");
    replWorker.setExecutor(replicationThreadPool);
    replWorker.run();

    // Check the configuration value for the size of the pool and, if changed, resize the pool, every 5 seconds);
    final AccumuloConfiguration aconf = getConfiguration();
    Runnable replicationWorkThreadPoolResizer = new Runnable() {
      @Override
      public void run() {
        int maxPoolSize = aconf.getCount(Property.REPLICATION_WORKER_THREADS);
        if (replicationThreadPool.getMaximumPoolSize() != maxPoolSize) {
          log.info("Resizing thread pool for sending replication work from " + replicationThreadPool.getMaximumPoolSize() + " to " + maxPoolSize);
          replicationThreadPool.setMaximumPoolSize(maxPoolSize);
        }
      }
    };
    SimpleTimer.getInstance(aconf).schedule(replicationWorkThreadPoolResizer, 10000, 30000);

    HostAndPort masterHost;
    while (!serverStopRequested) {
      // send all of the pending messages
      try {
        MasterMessage mm = null;
        MasterClientService.Client iface = null;

        try {
          // wait until a message is ready to send, or a sever stop
          // was requested
          while (mm == null && !serverStopRequested) {
            mm = masterMessages.poll(1000, TimeUnit.MILLISECONDS);
          }

          // have a message to send to the master, so grab a
          // connection
          masterHost = getMasterAddress();
          iface = masterConnection(masterHost);
          TServiceClient client = iface;

          // if while loop does not execute at all and mm != null,
          // then finally block should place mm back on queue
          while (!serverStopRequested && mm != null && client != null && client.getOutputProtocol() != null
              && client.getOutputProtocol().getTransport() != null && client.getOutputProtocol().getTransport().isOpen()) {
            try {
              mm.send(rpcCreds(), getClientAddressString(), iface);
              mm = null;
            } catch (TException ex) {
              log.warn("Error sending message: queuing message again");
              masterMessages.putFirst(mm);
              mm = null;
              throw ex;
            }

            // if any messages are immediately available grab em and
            // send them
            mm = masterMessages.poll();
          }

        } finally {

          if (mm != null) {
            masterMessages.putFirst(mm);
          }
          returnMasterConnection(iface);

          UtilWaitThread.sleep(1000);
        }
      } catch (InterruptedException e) {
        log.info("Interrupt Exception received, shutting down");
        serverStopRequested = true;

      } catch (Exception e) {
        // may have lost connection with master
        // loop back to the beginning and wait for a new one
        // this way we survive master failures
        log.error(getClientAddressString() + ": TServerInfo: Exception. Master down?", e);
      }
    }

    // wait for shutdown
    // if the main thread exits oldServer the master listener, the JVM will
    // kill the other threads and finalize objects. We want the shutdown that is
    // running in the master listener thread to complete oldServer this happens.
    // consider making other threads daemon threads so that objects don't
    // get prematurely finalized
    synchronized (this) {
      while (shutdownComplete == false) {
        try {
          this.wait(1000);
        } catch (InterruptedException e) {
          log.error(e.toString());
        }
      }
    }
    log.debug("Stopping Replication Server");
    TServerUtils.stopTServer(this.replServer);
    log.debug("Stopping Thrift Servers");
    TServerUtils.stopTServer(server);

    try {
      log.debug("Closing filesystem");
      fs.close();
    } catch (IOException e) {
      log.warn("Failed to close filesystem : {}", e.getMessage(), e);
    }

    gcLogger.logGCInfo(getConfiguration());

    log.info("TServerInfo: stop requested. exiting ... ");

    try {
      tabletServerLock.unlock();
    } catch (Exception e) {
      log.warn("Failed to release tablet server lock", e);
    }
  }

  private static Pair<Text,KeyExtent> verifyRootTablet(KeyExtent extent, TServerInstance instance) throws DistributedStoreException, AccumuloException {
    ZooTabletStateStore store = new ZooTabletStateStore();
    if (!store.iterator().hasNext()) {
      throw new AccumuloException("Illegal state: location is not set in zookeeper");
    }
    TabletLocationState next = store.iterator().next();
    if (!instance.equals(next.future)) {
      throw new AccumuloException("Future location is not to this server for the root tablet");
    }

    if (next.current != null) {
      throw new AccumuloException("Root tablet already has a location set");
    }

    try {
      return new Pair<Text,KeyExtent>(new Text(MetadataTableUtil.getRootTabletDir()), null);
    } catch (IOException e) {
      throw new AccumuloException(e);
    }
  }

  public static Pair<Text,KeyExtent> verifyTabletInformation(AccumuloServerContext context, KeyExtent extent, TServerInstance instance,
      SortedMap<Key,Value> tabletsKeyValues, String clientAddress, ZooLock lock) throws AccumuloSecurityException, DistributedStoreException, AccumuloException {

    log.debug("verifying extent " + extent);
    if (extent.isRootTablet()) {
      return verifyRootTablet(extent, instance);
    }
    String tableToVerify = MetadataTable.ID;
    if (extent.isMeta())
      tableToVerify = RootTable.ID;

    List<ColumnFQ> columnsToFetch = Arrays.asList(new ColumnFQ[] {TabletsSection.ServerColumnFamily.DIRECTORY_COLUMN,
        TabletsSection.TabletColumnFamily.PREV_ROW_COLUMN, TabletsSection.TabletColumnFamily.SPLIT_RATIO_COLUMN,
        TabletsSection.TabletColumnFamily.OLD_PREV_ROW_COLUMN, TabletsSection.ServerColumnFamily.TIME_COLUMN});

    ScannerImpl scanner = new ScannerImpl(context, tableToVerify, Authorizations.EMPTY);
    scanner.setRange(extent.toMetadataRange());

    TreeMap<Key,Value> tkv = new TreeMap<Key,Value>();
    for (Entry<Key,Value> entry : scanner)
      tkv.put(entry.getKey(), entry.getValue());

    // only populate map after success
    if (tabletsKeyValues == null) {
      tabletsKeyValues = tkv;
    } else {
      tabletsKeyValues.clear();
      tabletsKeyValues.putAll(tkv);
    }

    Text metadataEntry = extent.getMetadataEntry();

    Value dir = checkTabletMetadata(extent, instance, tabletsKeyValues, metadataEntry);
    if (dir == null)
      return null;

    Value oldPrevEndRow = null;
    for (Entry<Key,Value> entry : tabletsKeyValues.entrySet()) {
      if (TabletsSection.TabletColumnFamily.OLD_PREV_ROW_COLUMN.hasColumns(entry.getKey())) {
        oldPrevEndRow = entry.getValue();
      }
    }

    if (oldPrevEndRow != null) {
      SortedMap<Text,SortedMap<ColumnFQ,Value>> tabletEntries;
      tabletEntries = MetadataTableUtil.getTabletEntries(tabletsKeyValues, columnsToFetch);

      KeyExtent fke;
      try {
        fke = MasterMetadataUtil.fixSplit(context, metadataEntry, tabletEntries.get(metadataEntry), instance, lock);
      } catch (IOException e) {
        log.error("Error fixing split " + metadataEntry);
        throw new AccumuloException(e.toString());
      }

      if (!fke.equals(extent)) {
        return new Pair<Text,KeyExtent>(null, fke);
      }

      // reread and reverify metadata entries now that metadata entries were fixed
      tabletsKeyValues.clear();
      return verifyTabletInformation(context, fke, instance, tabletsKeyValues, clientAddress, lock);
    }

    return new Pair<Text,KeyExtent>(new Text(dir.get()), null);
  }

  static Value checkTabletMetadata(KeyExtent extent, TServerInstance instance, SortedMap<Key,Value> tabletsKeyValues, Text metadataEntry)
      throws AccumuloException {

    TServerInstance future = null;
    Value prevEndRow = null;
    Value dir = null;
    Value time = null;
    for (Entry<Key,Value> entry : tabletsKeyValues.entrySet()) {
      Key key = entry.getKey();
      if (!metadataEntry.equals(key.getRow())) {
        log.info("Unexpected row in tablet metadata " + metadataEntry + " " + key.getRow());
        return null;
      }
      Text cf = key.getColumnFamily();
      if (cf.equals(TabletsSection.FutureLocationColumnFamily.NAME)) {
        if (future != null) {
          throw new AccumuloException("Tablet has multiple future locations " + extent);
        }
        future = new TServerInstance(entry.getValue(), key.getColumnQualifier());
      } else if (cf.equals(TabletsSection.CurrentLocationColumnFamily.NAME)) {
        log.info("Tablet seems to be already assigned to " + new TServerInstance(entry.getValue(), key.getColumnQualifier()));
        return null;
      } else if (TabletsSection.TabletColumnFamily.PREV_ROW_COLUMN.hasColumns(key)) {
        prevEndRow = entry.getValue();
      } else if (TabletsSection.ServerColumnFamily.DIRECTORY_COLUMN.hasColumns(key)) {
        dir = entry.getValue();
      } else if (TabletsSection.ServerColumnFamily.TIME_COLUMN.hasColumns(key)) {
        time = entry.getValue();
      }
    }

    if (prevEndRow == null) {
      throw new AccumuloException("Metadata entry does not have prev row (" + metadataEntry + ")");
    } else {
      KeyExtent ke2 = new KeyExtent(metadataEntry, prevEndRow);
      if (!extent.equals(ke2)) {
        log.info("Tablet prev end row mismatch " + extent + " " + ke2.getPrevEndRow());
        return null;
      }
    }

    if (dir == null) {
      throw new AccumuloException("Metadata entry does not have directory (" + metadataEntry + ")");
    }

    if (time == null && !extent.equals(RootTable.OLD_EXTENT)) {
      throw new AccumuloException("Metadata entry does not have time (" + metadataEntry + ")");
    }

    if (future == null) {
      log.info("The master has not assigned " + extent + " to " + instance);
      return null;
    }

    if (!instance.equals(future)) {
      log.info("Table " + extent + " has been assigned to " + future + " which is not " + instance);
      return null;
    }

    return dir;
  }

  public String getClientAddressString() {
    if (clientAddress == null)
      return null;
    return clientAddress.getHostText() + ":" + clientAddress.getPort();
  }

  public String getReplicationAddressSTring() {
    if (null == replicationAddress) {
      return null;
    }
    return replicationAddress.getHostText() + ":" + replicationAddress.getPort();
  }

  public TServerInstance getTabletSession() {
    String address = getClientAddressString();
    if (address == null)
      return null;

    try {
      return new TServerInstance(address, tabletServerLock.getSessionId());
    } catch (Exception ex) {
      log.warn("Unable to read session from tablet server lock" + ex);
      return null;
    }
  }

  public void config(String hostname) {
    log.info("Tablet server starting on " + hostname);
    majorCompactorThread = new Daemon(new LoggingRunnable(log, new MajorCompactor(getConfiguration())));
    majorCompactorThread.setName("Split/MajC initiator");
    majorCompactorThread.start();

    clientAddress = HostAndPort.fromParts(hostname, 0);
    try {
      AccumuloVFSClassLoader.getContextManager().setContextConfig(new ContextManager.DefaultContextsConfig(new Iterable<Entry<String,String>>() {
        @Override
        public Iterator<Entry<String,String>> iterator() {
          return getConfiguration().iterator();
        }
      }));
    } catch (IOException e) {
      throw new RuntimeException(e);
    }

    // A task that cleans up unused classloader contexts
    Runnable contextCleaner = new Runnable() {
      @Override
      public void run() {
        ArrayList<KeyExtent> extents;

        synchronized (onlineTablets) {
          extents = new ArrayList<KeyExtent>(onlineTablets.keySet());
        }

        Set<Text> tables = new HashSet<Text>();

        for (KeyExtent keyExtent : extents) {
          tables.add(keyExtent.getTableId());
        }

        HashSet<String> contexts = new HashSet<String>();

        for (Text tableid : tables) {
          String context = getTableConfiguration(new KeyExtent(tableid, null, null)).get(Property.TABLE_CLASSPATH);
          if (!context.equals("")) {
            contexts.add(context);
          }
        }

        try {
          AccumuloVFSClassLoader.getContextManager().removeUnusedContexts(contexts);
        } catch (IOException e) {
          log.warn("{}", e.getMessage(), e);
        }
      }
    };

    AccumuloConfiguration aconf = getConfiguration();
    SimpleTimer.getInstance(aconf).schedule(contextCleaner, 60000, 60000);

    FileSystemMonitor.start(aconf, Property.TSERV_MONITOR_FS);

    Runnable gcDebugTask = new Runnable() {
      @Override
      public void run() {
        gcLogger.logGCInfo(getConfiguration());
      }
    };

    SimpleTimer.getInstance(aconf).schedule(gcDebugTask, 0, TIME_BETWEEN_GC_CHECKS);

    Runnable constraintTask = new Runnable() {

      @Override
      public void run() {
        ArrayList<Tablet> tablets;

        synchronized (onlineTablets) {
          tablets = new ArrayList<Tablet>(onlineTablets.values());
        }

        for (Tablet tablet : tablets) {
          tablet.checkConstraints();
        }
      }
    };

    SimpleTimer.getInstance(aconf).schedule(constraintTask, 0, 1000);
  }

  public TabletServerStatus getStats(Map<String,MapCounter<ScanRunState>> scanCounts) {
    TabletServerStatus result = new TabletServerStatus();

    Map<KeyExtent,Tablet> onlineTabletsCopy;
    synchronized (this.onlineTablets) {
      onlineTabletsCopy = new HashMap<KeyExtent,Tablet>(this.onlineTablets);
    }
    Map<String,TableInfo> tables = new HashMap<String,TableInfo>();

    for (Entry<KeyExtent,Tablet> entry : onlineTabletsCopy.entrySet()) {
      String tableId = entry.getKey().getTableId().toString();
      TableInfo table = tables.get(tableId);
      if (table == null) {
        table = new TableInfo();
        table.minors = new Compacting();
        table.majors = new Compacting();
        tables.put(tableId, table);
      }
      Tablet tablet = entry.getValue();
      long recs = tablet.getNumEntries();
      table.tablets++;
      table.onlineTablets++;
      table.recs += recs;
      table.queryRate += tablet.queryRate();
      table.queryByteRate += tablet.queryByteRate();
      table.ingestRate += tablet.ingestRate();
      table.ingestByteRate += tablet.ingestByteRate();
      table.scanRate += tablet.scanRate();
      long recsInMemory = tablet.getNumEntriesInMemory();
      table.recsInMemory += recsInMemory;
      if (tablet.isMinorCompactionRunning())
        table.minors.running++;
      if (tablet.isMinorCompactionQueued())
        table.minors.queued++;
      if (tablet.isMajorCompactionRunning())
        table.majors.running++;
      if (tablet.isMajorCompactionQueued())
        table.majors.queued++;
    }

    for (Entry<String,MapCounter<ScanRunState>> entry : scanCounts.entrySet()) {
      TableInfo table = tables.get(entry.getKey());
      if (table == null) {
        table = new TableInfo();
        tables.put(entry.getKey(), table);
      }

      if (table.scans == null)
        table.scans = new Compacting();

      table.scans.queued += entry.getValue().get(ScanRunState.QUEUED);
      table.scans.running += entry.getValue().get(ScanRunState.RUNNING);
    }

    ArrayList<KeyExtent> offlineTabletsCopy = new ArrayList<KeyExtent>();
    synchronized (this.unopenedTablets) {
      synchronized (this.openingTablets) {
        offlineTabletsCopy.addAll(this.unopenedTablets);
        offlineTabletsCopy.addAll(this.openingTablets);
      }
    }

    for (KeyExtent extent : offlineTabletsCopy) {
      String tableId = extent.getTableId().toString();
      TableInfo table = tables.get(tableId);
      if (table == null) {
        table = new TableInfo();
        tables.put(tableId, table);
      }
      table.tablets++;
    }

    result.lastContact = RelativeTime.currentTimeMillis();
    result.tableMap = tables;
    result.osLoad = ManagementFactory.getOperatingSystemMXBean().getSystemLoadAverage();
    result.name = getClientAddressString();
    result.holdTime = resourceManager.holdTime();
    result.lookups = seekCount.get();
    result.indexCacheHits = resourceManager.getIndexCache().getStats().getHitCount();
    result.indexCacheRequest = resourceManager.getIndexCache().getStats().getRequestCount();
    result.dataCacheHits = resourceManager.getDataCache().getStats().getHitCount();
    result.dataCacheRequest = resourceManager.getDataCache().getStats().getRequestCount();
    result.logSorts = logSorter.getLogSorts();
    result.flushs = flushCounter.get();
    result.syncs = syncCounter.get();
    return result;
  }

  public static void main(String[] args) throws IOException {
    try {
      SecurityUtil.serverLogin(SiteConfiguration.getInstance());
      ServerOpts opts = new ServerOpts();
      final String app = "tserver";
      opts.parseArgs(app, args);
      String hostname = opts.getAddress();
      Accumulo.setupLogging(app);
      ServerConfigurationFactory conf = new ServerConfigurationFactory(HdfsZooInstance.getInstance());
      VolumeManager fs = VolumeManagerImpl.get();
      Accumulo.init(fs, conf, app);
      final TabletServer server = new TabletServer(conf, fs);
      server.config(hostname);
      DistributedTrace.enable(hostname, app, conf.getConfiguration());
      if (UserGroupInformation.isSecurityEnabled()) {
        UserGroupInformation loginUser = UserGroupInformation.getLoginUser();
        loginUser.doAs(new PrivilegedExceptionAction<Void>() {
          @Override
          public Void run() {
            server.run();
            return null;
          }
        });
      } else {
        server.run();
      }
    } catch (Exception ex) {
      log.error("Uncaught exception in TabletServer.main, exiting", ex);
      System.exit(1);
    } finally {
      DistributedTrace.disable();
    }
  }

  public void minorCompactionFinished(CommitSession tablet, String newDatafile, int walogSeq) throws IOException {
    totalMinorCompactions.incrementAndGet();
    logger.minorCompactionFinished(tablet, newDatafile, walogSeq);
  }

  public void minorCompactionStarted(CommitSession tablet, int lastUpdateSequence, String newMapfileLocation) throws IOException {
    logger.minorCompactionStarted(tablet, lastUpdateSequence, newMapfileLocation);
  }

  public void recover(VolumeManager fs, KeyExtent extent, TableConfiguration tconf, List<LogEntry> logEntries, Set<String> tabletFiles,
      MutationReceiver mutationReceiver) throws IOException {
    List<Path> recoveryLogs = new ArrayList<Path>();
    List<LogEntry> sorted = new ArrayList<LogEntry>(logEntries);
    Collections.sort(sorted, new Comparator<LogEntry>() {
      @Override
      public int compare(LogEntry e1, LogEntry e2) {
        return (int) (e1.timestamp - e2.timestamp);
      }
    });
    for (LogEntry entry : sorted) {
      Path recovery = null;
      for (String log : entry.logSet) {
        Path finished = RecoveryPath.getRecoveryPath(fs, fs.getFullPath(FileType.WAL, log));
        finished = SortedLogState.getFinishedMarkerPath(finished);
        TabletServer.log.info("Looking for " + finished);
        if (fs.exists(finished)) {
          recovery = finished.getParent();
          break;
        }
      }
      if (recovery == null)
        throw new IOException("Unable to find recovery files for extent " + extent + " logEntry: " + entry);
      recoveryLogs.add(recovery);
    }
    logger.recover(fs, extent, tconf, recoveryLogs, tabletFiles, mutationReceiver);
  }

  public int createLogId(KeyExtent tablet) {
    AccumuloConfiguration acuTableConf = getTableConfiguration(tablet);
    if (DurabilityImpl.fromString(acuTableConf.get(Property.TABLE_DURABILITY)) != Durability.NONE) {
      return logIdGenerator.incrementAndGet();
    }
    return -1;
  }

  public TableConfiguration getTableConfiguration(KeyExtent extent) {
    return confFactory.getTableConfiguration(extent.getTableId().toString());
  }

  public DfsLogger.ServerResources getServerConfig() {
    return new DfsLogger.ServerResources() {

      @Override
      public VolumeManager getFileSystem() {
        return fs;
      }

      @Override
      public AccumuloConfiguration getConfiguration() {
        return TabletServer.this.getConfiguration();
      }
    };
  }

  public Collection<Tablet> getOnlineTablets() {
    return Collections.unmodifiableCollection(onlineTablets.values());
  }

  public VolumeManager getFileSystem() {
    return fs;
  }

  public int getOpeningCount() {
    return openingTablets.size();
  }

  public int getUnopenedCount() {
    return unopenedTablets.size();
  }

  public long getTotalMinorCompactions() {
    return totalMinorCompactions.get();
  }

  public double getHoldTimeMillis() {
    return resourceManager.holdTime();
  }

  public SecurityOperation getSecurityOperation() {
    return security;
  }
}<|MERGE_RESOLUTION|>--- conflicted
+++ resolved
@@ -60,11 +60,7 @@
 import org.apache.accumulo.core.client.Durability;
 import org.apache.accumulo.core.client.Instance;
 import org.apache.accumulo.core.client.impl.CompressedIterators;
-<<<<<<< HEAD
-import org.apache.accumulo.core.client.impl.CompressedIterators.IterConfig;
 import org.apache.accumulo.core.client.impl.DurabilityImpl;
-=======
->>>>>>> 21d2f615
 import org.apache.accumulo.core.client.impl.ScannerImpl;
 import org.apache.accumulo.core.client.impl.Tables;
 import org.apache.accumulo.core.client.impl.TabletLocator;
@@ -199,14 +195,7 @@
 import org.apache.accumulo.server.zookeeper.ZooReaderWriter;
 import org.apache.accumulo.start.classloader.vfs.AccumuloVFSClassLoader;
 import org.apache.accumulo.start.classloader.vfs.ContextManager;
-<<<<<<< HEAD
-=======
-import org.apache.accumulo.trace.instrument.Span;
-import org.apache.accumulo.trace.instrument.Trace;
-import org.apache.accumulo.trace.thrift.TInfo;
-import org.apache.accumulo.tserver.Compactor.CompactionInfo;
 import org.apache.accumulo.tserver.ConditionCheckerContext.ConditionChecker;
->>>>>>> 21d2f615
 import org.apache.accumulo.tserver.RowLocks.RowLock;
 import org.apache.accumulo.tserver.TabletServerResourceManager.TabletResourceManager;
 import org.apache.accumulo.tserver.TabletStatsKeeper.Operation;
@@ -237,9 +226,7 @@
 import org.apache.accumulo.tserver.tablet.CompactionInfo;
 import org.apache.accumulo.tserver.tablet.CompactionWatcher;
 import org.apache.accumulo.tserver.tablet.Compactor;
-import org.apache.accumulo.tserver.tablet.KVEntry;
 import org.apache.accumulo.tserver.tablet.ScanBatch;
-import org.apache.accumulo.tserver.tablet.Scanner;
 import org.apache.accumulo.tserver.tablet.SplitInfo;
 import org.apache.accumulo.tserver.tablet.Tablet;
 import org.apache.accumulo.tserver.tablet.TabletClosedException;
@@ -266,7 +253,6 @@
   private static final long RECENTLY_SPLIT_MILLIES = 60 * 1000;
   private static final long TIME_BETWEEN_GC_CHECKS = 5000;
   private static final long TIME_BETWEEN_LOCATOR_CACHE_CLEARS = 60 * 60 * 1000;
-  private static final Set<Column> EMPTY_COLUMNS = Collections.emptySet();
 
   private final GarbageCollectionLogger gcLogger = new GarbageCollectionLogger();
   private final TransactionWatcher watcher = new TransactionWatcher();
@@ -1081,10 +1067,7 @@
       Iterator<Entry<KeyExtent,List<ServerConditionalMutation>>> iter = updates.entrySet().iterator();
 
       final CompressedIterators compressedIters = new CompressedIterators(symbols);
-<<<<<<< HEAD
-=======
-      ConditionCheckerContext checkerContext = new ConditionCheckerContext(compressedIters, ServerConfiguration.getTableConfiguration(instance, cs.tableId));
->>>>>>> 21d2f615
+      ConditionCheckerContext checkerContext = new ConditionCheckerContext(compressedIters, confFactory.getTableConfiguration(cs.tableId));
 
       while (iter.hasNext()) {
         final Entry<KeyExtent,List<ServerConditionalMutation>> entry = iter.next();
@@ -1096,73 +1079,20 @@
           iter.remove();
         } else {
           final List<ServerConditionalMutation> okMutations = new ArrayList<ServerConditionalMutation>(entry.getValue().size());
-<<<<<<< HEAD
-
-          for (ServerConditionalMutation scm : entry.getValue()) {
-            if (checkCondition(results, cs, compressedIters, tablet, scm))
-              okMutations.add(scm);
-          }
-
-          entry.setValue(okMutations);
-        }
-
-      }
-    }
-
-    private boolean checkCondition(ArrayList<TCMResult> results, ConditionalSession cs, CompressedIterators compressedIters, Tablet tablet,
-        ServerConditionalMutation scm) throws IOException {
-      boolean add = true;
-
-      for (TCondition tc : scm.getConditions()) {
-
-        Range range;
-        if (tc.hasTimestamp)
-          range = Range.exact(new Text(scm.getRow()), new Text(tc.getCf()), new Text(tc.getCq()), new Text(tc.getCv()), tc.getTs());
-        else
-          range = Range.exact(new Text(scm.getRow()), new Text(tc.getCf()), new Text(tc.getCq()), new Text(tc.getCv()));
-
-        IterConfig ic = compressedIters.decompress(tc.iterators);
-
-        Scanner scanner = tablet.createScanner(range, 1, EMPTY_COLUMNS, cs.auths, ic.ssiList, ic.ssio, false, cs.interruptFlag);
-=======
           final List<TCMResult> resultsSubList = results.subList(results.size(), results.size());
 
           ConditionChecker checker = checkerContext.newChecker(entry.getValue(), okMutations, resultsSubList);
           try {
             tablet.checkConditions(checker, cs.auths, cs.interruptFlag);
->>>>>>> 21d2f615
 
             if (okMutations.size() > 0) {
               entry.setValue(okMutations);
             } else {
               iter.remove();
             }
-          } catch (TabletClosedException e) {
+          } catch (TabletClosedException | IterationInterruptedException | TooManyFilesException e) {
             // clear anything added while checking conditions.
             resultsSubList.clear();
-
-            for (ServerConditionalMutation scm : entry.getValue()) {
-              results.add(new TCMResult(scm.getID(), TCMStatus.IGNORED));
-            }
-            iter.remove();
-          } catch (IterationInterruptedException e) {
-            // clear anything added while checking conditions.
-            resultsSubList.clear();
-
-<<<<<<< HEAD
-          for (KVEntry entry2 : batch.getResults()) {
-            val = entry2.getValue();
-            break;
-          }
-=======
-            for (ServerConditionalMutation scm : entry.getValue()) {
-              results.add(new TCMResult(scm.getID(), TCMStatus.IGNORED));
-            }
-            iter.remove();
-          } catch (TooManyFilesException e) {
-            // clear anything added while checking conditions.
-            resultsSubList.clear();
->>>>>>> 21d2f615
 
             for (ServerConditionalMutation scm : entry.getValue()) {
               results.add(new TCMResult(scm.getID(), TCMStatus.IGNORED));
