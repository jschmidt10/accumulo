--- conflicted
+++ resolved
@@ -2331,8 +2331,8 @@
 
   private HostAndPort startTabletClientService() throws UnknownHostException {
     // start listening for client connection last
-<<<<<<< HEAD
-    Iface rpcProxy = RpcWrapper.service(new ThriftClientHandler());
+    ThriftClientHandler handler = new ThriftClientHandler();
+    Iface rpcProxy = RpcWrapper.service(handler, new Processor<Iface>(handler).getProcessMapView());
     final Processor<Iface> processor;
     if (ThriftServerType.SASL == getThriftServerType()) {
       Iface tcredProxy = TCredentialsUpdatingWrapper.service(rpcProxy, ThriftClientHandler.class, getConfiguration());
@@ -2342,19 +2342,13 @@
     }
     HostAndPort address = startServer(getServerConfigurationFactory().getConfiguration(), clientAddress.getHostText(), Property.TSERV_CLIENTPORT, processor,
         "Thrift Client Server");
-=======
-    ThriftClientHandler handler = new ThriftClientHandler();
-    Iface tch = RpcWrapper.service(handler, new Processor<Iface>(handler).getProcessMapView());
-    Processor<Iface> processor = new Processor<Iface>(tch);
-    HostAndPort address = startServer(getSystemConfiguration(), clientAddress.getHostText(), Property.TSERV_CLIENTPORT, processor, "Thrift Client Server");
->>>>>>> 44b17c63
     log.info("address = " + address);
     return address;
   }
 
   private HostAndPort startReplicationService() throws UnknownHostException {
     final ReplicationServicerHandler handler = new ReplicationServicerHandler(this);
-    ReplicationServicer.Iface rpcProxy = RpcWrapper.service(handler);
+    ReplicationServicer.Iface rpcProxy = RpcWrapper.service(handler, new ReplicationServicer.Processor<ReplicationServicer.Iface>(handler).getProcessMapView());
     ReplicationServicer.Iface repl = TCredentialsUpdatingWrapper.service(rpcProxy, handler.getClass(), getConfiguration());
     ReplicationServicer.Processor<ReplicationServicer.Iface> processor = new ReplicationServicer.Processor<ReplicationServicer.Iface>(repl);
     AccumuloConfiguration conf = getServerConfigurationFactory().getConfiguration();
