--- conflicted
+++ resolved
@@ -846,13 +846,8 @@
           Set<String> propertiesToExclude = new HashSet<String>();
           
           for (Entry<String,String> entry : options.entrySet()) {
-<<<<<<< HEAD
-            if (entry.getValue() == null || entry.getValue().isEmpty()) {
-              propertiesToExclude.add(entry.getKey());
-=======
             if (entry.getKey().startsWith(TableOperationsImpl.CLONE_EXCLUDE_PREFIX)) {
               propertiesToExclude.add(entry.getKey().substring(TableOperationsImpl.CLONE_EXCLUDE_PREFIX.length()));
->>>>>>> 8622b4d6
               continue;
             }
             
