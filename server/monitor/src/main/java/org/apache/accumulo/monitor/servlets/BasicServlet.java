--- conflicted
+++ resolved
@@ -48,17 +48,10 @@
 
   private static final long serialVersionUID = 1L;
   protected static final Logger log = Logger.getLogger(BasicServlet.class);
-<<<<<<< HEAD
-  static String cachedInstanceName = null;
+  static AtomicReference<String> cachedInstanceName = new AtomicReference<String>("(Unavailable)");
   private String bannerText;
   private String bannerColor;
   private String bannerBackground;
-=======
-  static AtomicReference<String> cachedInstanceName = new AtomicReference<String>("(Unavailable)");
-  private static String bannerText;
-  private static String bannerColor;
-  private static String bannerBackground;
->>>>>>> 2a167712
 
   abstract protected String getTitle(HttpServletRequest req);
 
@@ -118,23 +111,13 @@
     }
     synchronized (BasicServlet.class) {
       // Learn our instance name asynchronously so we don't hang up if zookeeper is down
-<<<<<<< HEAD
-      if (cachedInstanceName == null) {
+      if (cachedInstanceName.get() == null) {
         SimpleTimer.getInstance(Monitor.getContext().getConfiguration()).schedule(new TimerTask() {
           @Override
           public void run() {
             synchronized (BasicServlet.class) {
-              if (cachedInstanceName == null) {
-                cachedInstanceName = Monitor.getContext().getInstance().getInstanceName();
-=======
-      if (cachedInstanceName.get() == null) {
-        SimpleTimer.getInstance().schedule(new TimerTask() {
-          @Override
-          public void run() {
-            synchronized (BasicServlet.class) {
               if (cachedInstanceName.get() == null) {
-                cachedInstanceName.set(HdfsZooInstance.getInstance().getInstanceName());
->>>>>>> 2a167712
+                cachedInstanceName.set(Monitor.getContext().getInstance().getInstanceName());
               }
             }
           }
@@ -190,8 +173,8 @@
     }
     sb.append("<div id='headertitle'>");
     sb.append("<h1>").append(getTitle(req)).append("</h1></div>\n");
-    sb.append("<div id='subheader'>Instance&nbsp;Name:&nbsp;").append(cachedInstanceName.get()).append("&nbsp;&nbsp;&nbsp;Version:&nbsp;").append(Constants.VERSION)
-        .append("\n");
+    sb.append("<div id='subheader'>Instance&nbsp;Name:&nbsp;").append(cachedInstanceName.get()).append("&nbsp;&nbsp;&nbsp;Version:&nbsp;")
+        .append(Constants.VERSION).append("\n");
     sb.append("<br><span class='smalltext'>Instance&nbsp;ID:&nbsp;").append(Monitor.getContext().getInstance().getInstanceID()).append("</span>\n");
     sb.append("<br><span class='smalltext'>").append(new Date().toString().replace(" ", "&nbsp;")).append("</span>");
     sb.append("</div>\n"); // end <div id='subheader'>
