--- conflicted
+++ resolved
@@ -16,7 +16,7 @@
  */
 package org.apache.accumulo.monitor.servlets;
 
-import static com.google.common.base.Charsets.UTF_8;
+import static java.nio.charset.StandardCharsets.UTF_8;
 
 import java.io.IOException;
 import java.io.PrintWriter;
@@ -24,7 +24,6 @@
 import java.io.UnsupportedEncodingException;
 import java.net.URLDecoder;
 import java.net.URLEncoder;
-import java.nio.charset.StandardCharsets;
 import java.util.Date;
 import java.util.List;
 import java.util.TimerTask;
@@ -253,30 +252,18 @@
 
   public static String encode(String s) {
     try {
-<<<<<<< HEAD
-      return URLEncoder.encode(s, StandardCharsets.UTF_8.name());
-    } catch (UnsupportedEncodingException e) {
-      Logger.getLogger(BasicServlet.class).fatal(StandardCharsets.UTF_8.name() + " is not a recognized encoding", e);
-=======
       return URLEncoder.encode(s, UTF_8.name());
     } catch (UnsupportedEncodingException e) {
       Logger.getLogger(BasicServlet.class).fatal(UTF_8.name() + " is not a recognized encoding", e);
->>>>>>> 9b20a9d4
       throw new AssertionError(e); // can't happen with UTF-8
     }
   }
 
   public static String decode(String s) {
     try {
-<<<<<<< HEAD
-      return URLDecoder.decode(s, StandardCharsets.UTF_8.name());
-    } catch (UnsupportedEncodingException e) {
-      Logger.getLogger(BasicServlet.class).fatal(StandardCharsets.UTF_8.name() + " is not a recognized encoding", e);
-=======
       return URLDecoder.decode(s, UTF_8.name());
     } catch (UnsupportedEncodingException e) {
       Logger.getLogger(BasicServlet.class).fatal(UTF_8.name() + " is not a recognized encoding", e);
->>>>>>> 9b20a9d4
       throw new AssertionError(e); // can't happen with UTF-8
     }
   }
