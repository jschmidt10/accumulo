--- conflicted
+++ resolved
@@ -45,16 +45,9 @@
 
   private static final long serialVersionUID = 1L;
   protected static final Logger log = Logger.getLogger(BasicServlet.class);
-<<<<<<< HEAD
-  static AtomicReference<String> cachedInstanceName = new AtomicReference<String>("(Unavailable)");
   private String bannerText;
   private String bannerColor;
   private String bannerBackground;
-=======
-  private static String bannerText;
-  private static String bannerColor;
-  private static String bannerBackground;
->>>>>>> af8d3bf1
 
   abstract protected String getTitle(HttpServletRequest req);
 
@@ -112,24 +105,6 @@
         // ignore improperly formatted user cookie
       }
     }
-<<<<<<< HEAD
-    synchronized (BasicServlet.class) {
-      // Learn our instance name asynchronously so we don't hang up if zookeeper is down
-      if (cachedInstanceName.get() == null) {
-        SimpleTimer.getInstance(Monitor.getContext().getConfiguration()).schedule(new TimerTask() {
-          @Override
-          public void run() {
-            synchronized (BasicServlet.class) {
-              if (cachedInstanceName.get() == null) {
-                cachedInstanceName.set(Monitor.getContext().getInstance().getInstanceName());
-              }
-            }
-          }
-        }, 0);
-      }
-    }
-=======
->>>>>>> af8d3bf1
 
     // BEGIN PAGE
     sb.append("<!--\n");
@@ -179,15 +154,9 @@
     }
     sb.append("<div id='headertitle'>");
     sb.append("<h1>").append(getTitle(req)).append("</h1></div>\n");
-<<<<<<< HEAD
-    sb.append("<div id='subheader'>Instance&nbsp;Name:&nbsp;").append(cachedInstanceName.get()).append("&nbsp;&nbsp;&nbsp;Version:&nbsp;")
+    sb.append("<div id='subheader'>Instance&nbsp;Name:&nbsp;").append(Monitor.cachedInstanceName.get()).append("&nbsp;&nbsp;&nbsp;Version:&nbsp;")
         .append(Constants.VERSION).append("\n");
     sb.append("<br><span class='smalltext'>Instance&nbsp;ID:&nbsp;").append(Monitor.getContext().getInstance().getInstanceID()).append("</span>\n");
-=======
-    sb.append("<div id='subheader'>Instance&nbsp;Name:&nbsp;").append(Monitor.cachedInstanceName.get()).append("&nbsp;&nbsp;&nbsp;Version:&nbsp;").append(Constants.VERSION)
-        .append("\n");
-    sb.append("<br><span class='smalltext'>Instance&nbsp;ID:&nbsp;").append(HdfsZooInstance.getInstance().getInstanceID()).append("</span>\n");
->>>>>>> af8d3bf1
     sb.append("<br><span class='smalltext'>").append(new Date().toString().replace(" ", "&nbsp;")).append("</span>");
     sb.append("</div>\n"); // end <div id='subheader'>
     sb.append("</div>\n"); // end <div id='header'>
